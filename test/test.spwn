
<<<<<<< HEAD
if a is < 100 {
    $.print("yes")
} else {
    $.print("no")
=======


for i in 0..20 {
    $.print(
        i, ": ",
        switch i {
            ==2 | ==10: "a",
            >=7 & <15: "b",
            (==16 | ==19) & >17: "c",
            else: "uwu"
        }
    )
>>>>>>> 9b0859d9
}<|MERGE_RESOLUTION|>--- conflicted
+++ resolved
@@ -1,10 +1,4 @@
 
-<<<<<<< HEAD
-if a is < 100 {
-    $.print("yes")
-} else {
-    $.print("no")
-=======
 
 
 for i in 0..20 {
@@ -17,5 +11,4 @@
             else: "uwu"
         }
     )
->>>>>>> 9b0859d9
 }