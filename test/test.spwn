--- conflicted
+++ resolved
@@ -1,134 +1,3 @@
-<<<<<<< HEAD
-extract obj_props
-
-type @collection
-
-
-let _collection_ind = 0;
-
-impl @collection {
-	new: (count: @number) {
-		_collection_ind++;
-
-		let slf = @collection::{
-			indexer: ?g,
-			reset_target: ?g,
-			output_id: counter(?i),
-			input_id: counter(?i),
-			done_indicator: counter(?i),
-			set_indicator: counter(20i),
-			indexer_block: ?b,
-			blocks: [?b for $ in 0..count],
-			slots: [counter(?i) for $ in 0..count]
-		};
-
-		let slf._trigfuncs = {
-			reset: !{
-				slf.indexer.move_to(slf.reset_target, y_only=true, duration=0);
-				wait()
-				slf.indexer.move_to(slf.reset_target, x_only=true, duration=0);
-			}
-		}
-		slf._trigfuncs.index = !{
-			let ind1 = !{
-				slf.indexer.move(20, 0, duration=0);
-				wait()
-				slf.input_id--;
-
-				if slf.input_id > 0 {
-					ind1!
-				} else {
-					slf.indexer.move(0, -10, duration=0);
-					wait()
-					slf._trigfuncs.reset!;
-				}
-			};
-			ind1!;
-		}
-
-		let base_x = _collection_ind * 255;
-		let base_y = 315;
-
-		$.add(obj {
-			OBJ_ID: 279,
-			GROUPS: [slf.reset_target],
-			X: base_x,
-			Y: base_y
-		});
-
-		$.add(obj {
-			OBJ_ID: 1816,
-			ITEM: slf.indexer_block,
-			GROUPS: [slf.indexer],
-			X: base_x,
-			Y: base_y,
-			DYNAMIC_BLOCK: true
-		});
-
-		let i = 0;
-		for b in slf.blocks {
-			i++;
-			$.add(obj {
-				OBJ_ID: 1816,
-				ITEM: b,
-				X: base_x + (60*i),
-				Y: base_y - 34
-			});
-
-			[[on(collision_exit(slf.indexer_block, b))]] !{
-				if slf.set_indicator == 0 {
-					slf.output_id = slf.slots[i-1];
-					slf.done_indicator = 1;
-				} else {
-					slf.slots[i-1] = slf.output_id;
-					slf.done_indicator = 1;
-					wait(0.1)
-				}
-			}
-		}
-
-		return slf;
-	},
-
-	index: (self, deco: @macro, input: @number | @counter) {
-		self.input_id = input;
-		self.input_id++;
-		self._trigfuncs.index!;
-		self.set_indicator = 0;
-
-		[[on(count(self.done_indicator.item, 1))]] !{
-			self.done_indicator=0;
-			wait(0.1)
-			deco(self.output_id);
-		}
-	},
-
-	set: (self, input: @number | @counter, value: @number | @counter) {
-		self.input_id = input;
-		self.input_id++;
-		self.output_id = value;
-		self.set_indicator++;
-		//wait(0.1);
-		self._trigfuncs.index!;
-
-		while_loop(_=>self.done_indicator==0, (){wait()});
-	}
-}
-
-
-
-let test = @collection::new(5);
-
-test.set(3, 5);
-
-wait(3)
-
-[[test.index(3)]] (count) {
-	if count == 5 {
-		BG.set(255,0,0);
-	}
-}
-=======
 c1 = counter(1, bits = 16)
 c2 = counter(1, bits = 16)
 c3 = counter(0, bits = 16)
@@ -143,5 +12,4 @@
     c3 = c1 + c2
     c1 = c2
     c2 = c3 
-})
->>>>>>> 2b4ab4e9
+})