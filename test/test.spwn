<<<<<<< HEAD
#[no_gd,no_std]

let [..[a]] = [[1],[2],[3]]
$.print(0..0.2..5)
=======
#[no_std]

let a = 0
let b = 0

a = b = 2^1^4
$.print(a, " ", b)

a = b = (2^1)^4
$.print(a, " ", b)
>>>>>>> 25eb6b90
<|MERGE_RESOLUTION|>--- conflicted
+++ resolved
@@ -1,17 +1,4 @@
-<<<<<<< HEAD
-#[no_gd,no_std]
+#[no_level]
 
-let [..[a]] = [[1],[2],[3]]
-$.print(0..0.2..5)
-=======
-#[no_std]
-
-let a = 0
-let b = 0
-
-a = b = 2^1^4
-$.print(a, " ", b)
-
-a = b = (2^1)^4
-$.print(a, " ", b)
->>>>>>> 25eb6b90
+let [*a] = [[1, 2],[2, 3],[3, 4]]
+$.print(a)