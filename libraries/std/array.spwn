#[no_std, cache_output]
impl @array {
    is_empty: #[desc("Returns true if the array has a length of 0, false otherwise.") example("
arr = []
arr2 = [1, 2, 3]
$.assert(arr.is_empty())
$.assert(!arr2.is_empty())
    ")]
    (self) {
        return self.length == 0;
    },

    max: #[desc("Gets the highest number in the array.") example("
arr = [3, 1, 4, 1]
$.assert(arr.max() == 4)

arr = ['abc', 'b', 'abdc']
$.assert(arr.max(key = (el: @string) => el.length) == 'abdc')
    ")]
    (self, key: @macro = (el) => el) {
        let highest = self[0]

        for el in self {
            if key(el) > key(highest) {
                highest = el
            }
        }
        
        return highest
    },

    min: #[desc("Gets the lowest number in the array.") example("
arr = [3, 1, 4, 1]
$.assert(arr.min() == 1)

arr = ['abc', 'b', 'abdc']
$.assert(arr.min(key = (el: @string) => el.length) == 'b')
    ")]
    (self, key: @macro = (el) => el) {
        let lowest = self[0]

        for el in self {
            if key(el) < key(lowest) {
                lowest = el
            }
        }
        return lowest
    },

    average: #[desc("Returns the average of the numbers in the array.") example("
let arr = [5, 1, 5, 3, 2]
$.assert(arr.average() == 3.2)
    ")]
    (self){
        numbers = self.filter(v => $.matches(v, @number) && v - v == 0)
        return numbers.sum() / numbers.length
    },

    center: #[desc("Returns the item in the center of the array.") example("
let arr = [5, 1, 5, 3, 2]
$.assert(arr.center() == 5)
$.assert(arr.center(true) == 5)

let arr = [5, 1, 5, 3]
$.assert(arr.center() == 1)
$.assert(arr.center(true) == 5)   
    ")]
    (self, ceil: @bool = false){
        if self.length == 0 {return null}
        center = self.length / 2 - 0.5
        index = $.ceil(center) if ceil else $.floor(center)
        return self[index]
    },

    contains: #[desc("See if array contains an element.") example("
fruit = ['apple', 'banana', 'mango']
$.assert(fruit.contains('banana'))
    ")]
    (self, el) {
		return self has el
	},

    index: #[desc("Gets the index of an element (if it doesn't exist, `null` is returned)") example("
fruit = ['apple', 'banana', 'mango']
$.assert(fruit.index('apple') == 0)
$.assert(fruit.index('carrot') == null)
    ")]
    (self, el, #[desc("Index to start the search from")] from: @number = 0) {
        for i in from..self.length {
            if self[i] == el {
                return i
            }
        }
        return null
    },

    index_last: #[desc("Gets the index of the last occurence of an element (if it doesn't exist, `null` is returned)") example("
arr = [1,-5,2,4,2,6]
$.assert(arr.index_last(2) == 4)
$.assert(arr.index_last(-3) == null)
    ")]
    (self, el, #[desc("Index to end the search at")] until: @number = 0) {
        for i in self.length..until {
            if self[i] == el {
                return i
            }
        }
        return null
    },

    index_all: #[desc("Returns an array of all occurences of an element") example("
arr = [1,-5,2,4,2,6]
$.assert(arr.index_all(2) == [2,4])
    ")]
    (self, el) {
        let occurences = []
        for i in 0..self.length {
            if self[i] == el {
                occurences.push(i)
            }
        }
        return occurences
    },

    clear: #[desc("Clears the array.") example("
let arr = [1, 2, 3]
arr.clear()
$.assert(arr.is_empty())
    ")]
    (self) {
        self = []
    },

    reverse: #[desc("Reverses the array.") example("
let arr = [1, 2, 3]
$.assert(arr.reverse() == [3, 2, 1])
    ")]
    (self) {
        if self.length == 0 {
            return [];
            break
        }
        let ret = [];
        for i in 1..self.length {
            ret.push(self[-i]);
        }
        ret.push(self[0]);
        return ret;
    },

    push: #[desc("Pushes a value to the end of the array.") example("
let arr = [1, 2, 3]
arr.push(4)
$.assert(arr == [1, 2, 3, 4])
    ")]
    (self, value) {
        $.append(self, value)
    },

    pop: #[desc("Removes a specific index from the array and returns it.") example("
let arr = [1, 2, 3, 4]
arr.pop()
$.assert(arr == [1, 2, 3])
arr.pop(1)
$.assert(arr == [1, 3])
    ")]
    (self, index: @number = -1) {
        let index = index % self.length // to correct for negative values
        return $.remove_index(self, index)
    },

    remove: #[desc("Returns array with all elements that match value removed") example("
let arr = [1, 2, 3, 4, 5]
$.assert(arr.remove(3) == [1, 2, 4, 5])
    ")]
    (self, index: @number) {
        return self.map(x => x if x != index else null).filter(el => el != null)
    },

    map: #[desc("Calls a defined callback function on each element of an array, and returns an array that contains the results, or modifies in place if specified.") example("
arr = [1, 2, 3, 4, 5]
$.assert(arr.map(el => el * 2) == [2, 4, 6, 8, 10])
    ")]
    (self, cb: @macro, in_place: @bool = false) {
        if !in_place {
            let output = [];
            for iter in self {
                output.push(cb(iter));
            }
            return output;
        } else {
            for i in 0..self.length {
                self[i] = cb(self[i])
            }
        }
    },

    map_index: #[desc("Calls a defined callback function on each element of an array along with its index, and returns an array that contains the results, or modifies in place if specified.") example("
arr = [1, 2, 3, 4, 5]
$.assert(arr.map_index((el, i) => el + i) == [1, 3, 5, 7, 9])
    ")]
    (self, cb: @macro, in_place: @bool = false) {
        if !in_place {
            let output = [];
            for i in 0..self.length {
                output.push(cb(self[i],i));
            }
            return output;
        } else {
            for i in 0..self.length {
                self[i] = cb(self[i],i)
            }
        }
    },

    most: #[desc("Returns the item that appears most times.") example("
let arr = [5, 1, 5, 3, 2]
$.assert(arr.most() == 5)
    ")]
    (self, last: @bool = false){
        if self.length == 0 {return null}
        let array = []
        let tracker = {}
        let mass = [0,0] // index, count
        for item in self {
            if array.contains(item) {
                index = array.index(item)
                key = index as @string
                count = tracker.get(key) + 1
                tracker.set(key, count)
                if count > mass[1] || (last && count == mass[1]) {
                    mass = [index,count]
                }
            } else {
                array.push(item)
                tracker.set((array.length-1) as @string, 1)
            }
        }
        return array[mass[0]]
    },

    filter: #[desc("Returns the elements of an array that meet the condition specified in the callback function.") example("
arr = [1, 2, 3, 4, 5]
$.assert(arr.filter(el => el > 3) == [4, 5])
    ")]
    (self, cb: @macro, in_place: @bool = false) {
        let output = [];
        for iter in self {
            let r = cb(iter);
            if r.type != @bool {
                throw "Filter must return a boolean value";
            } else if r {
                output.push(iter)
            }
        }
        if !in_place {
            return output
        }
        self = output
    },

    reduce: #[desc("Calls the specified callback function for all the elements in an array. The return value of the callback function is the accumulated result, and is provided as an argument in the next call to the callback function.")
    example("
arr = [1, 2, 3, 4, 5]
sum = arr.reduce((acum, el) => acum + el)
$.assert(sum == 15)
    ")]
    (self, cb: @macro) {
        let acum = self[0];
        for iter in 1..self.length {
            acum = cb(acum, self[iter]);
        }
        return acum;
    },

    any: #[desc("Determines whether the specified callback function returns true for any element of an array.") example("
arr = [false, false, true, false]
$.assert(arr.any())
arr2 = [1, 2, 3, 1, 4, -1, 7]
$.assert(arr2.any(el => el < 0)) // checks if the array contains any negative elements
    ")]
    (self, map: @macro = (a) => @bool(a)) {
        for item in self {
            if map(item) {
                return true
            }
        }
        return false
    },

    all: #[desc("Determines whether all the members of an array satisfy the specified callback.") example("
arr = [true, true, true]
$.assert(arr.all())
arr2 = [1, 2, 3, 1, 4, 7]
$.assert(arr2.all(el => el > 0)) // checks if the array contains only positive elements
    ")]
    (self, map: @macro = (a) => @bool(a)) {
        for item in self {
            if !map(item) {
                return false
            }
        }
        return true
    },

    sum: #[desc("Gets the sum of the value in the array.") example("
arr = [1, 2, 3, 4, 5]
$.assert(arr.sum() == 15)
    ")]
    (self) {
        return self.reduce((acum, el) => acum + el)
    },

    _partition: #[desc("Private function needed for .sort()")]
    (self, low: @number, high: @number, comp: @macro = (a, b) => a <= b) {
        pivot = self[high]
        let i = low - 1

        for j in low..high {
            if comp(self[j], pivot) {
                i += 1
                self[i] <=> self[j]
            }
        }

        self[i+1] <=> self[high]
        return i + 1
    },

    partition: #[desc("Partitions the array into two arrays where the first array resulted into true and the second array resulted into false.") example("
let arr = [5, 1, 5, 3, 2]
let [bigger, smaller] = arr.partition(v => v > 4)
$.assert(bigger == [5, 5])
$.assert(smaller == [1, 3, 2])
    ")]
    (self, cb: @macro = (item) => true){
        let partition = [[],[]]
        for item in self {
            result = cb(item)
            index = !(result as @bool) as @number
            partition[index].push(item)
        }
        return partition
    },

    pick: #[desc("Returns an item from the array by random.") example("
let arr = [5, 1, 5, 3, 2]
$.print(arr.pick())
    ")]
    (self){
        return $.random(self)
    },

    sort: #[desc("Sorts array in-place") example("
let arr = [5, 1, 5, 3, 2]
arr.sort()
$.assert(arr == [1, 2, 3, 5, 5])

let arr = [5, 1, 5, 3, 2]
arr.sort(begin = 2, end = 4)
$.assert(arr == [5, 1, 2, 3, 5])

let arr = [5, 1, 5, 3, 2]
arr.sort(comp = (a, b) => a >= b)
$.assert(arr == [5, 5, 3, 2, 1])
    ")]
    (self, begin: @number = 0, end: @number = -1, comp: @macro = (a, b) => a <= b) {

        // when end == -1, that means the end of the array, but comparing to -1 doesnt work so switch it back to legnth - 1
        let new_end = end
        if end == -1 {
            new_end = self.length - 1
        }

        // uses quick sort
        // no type checking becuase theoretically this can sort anything if it hasthe right comparator
        // if sort was overloaded we could have two seperate implementations
        if begin < new_end {
            let q = self._partition(low = begin, high = new_end, comp = comp)

            self.sort(begin = begin, end = q-1, comp = comp)
            self.sort(begin = q+1, end = new_end, comp = comp)
        }
    },

    sorted: #[desc("Returns a sorted verison of the array") example("
arr = [5, 1, 5, 3, 2]
$.assert(arr.sorted() == [1, 2, 3, 5, 5])
$.assert(arr.sorted(begin = 2, end = 4) == [5, 1, 2, 3, 5])
$.assert(arr.sorted(comp = (a, b) => a >= b) == [5, 5, 3, 2, 1])
    ")]
    (self, begin: @number = 0, end: @number = -1, comp: @macro = (a, b) => a <= b) {
        let new_arr = self
        new_arr.sort(begin,end,comp)

        return new_arr
    },

    shift: #[desc("Removes the first index from the array and returns it.") example("
let arr = [5, 1, 5, 3, 2]
$.assert(arr.shift() == 5)
$.assert(arr == [1, 5, 3, 2])
    ")]
    (self) {
        return self.pop(0)
    },

    shuffle: #[desc("Returns the array in random order.") example("
let arr = [5, 1, 5, 3, 2]
$.print(arr.shuffle())
    ")]
    (self){
        let clone = self
        let array = []
        while clone.length > 0 {
            item = clone.pop($.random(..clone.length))
            array.push(item)
        }
        return array
    },

    unique: #[desc("Returns the array only with items that didn't appear before.") example("
let arr = [5, 1, 5, 3, 2]
$.assert(arr.unique() == [5, 1, 3, 2])
    ")]
    (self){
        let array = []
        for item in self {
            if !array.contains(item) {
                array.push(item)
            }
        }
        return array
    },

    unshift: #[desc("Pushes a value to the start of the array and returns it.") example("
let arr = [1, 5, 3, 2]
$.assert(arr.unshift(5) == 5)
$.assert(arr == [5, 1, 5, 3, 2])
    ")]
    (self, value) {
        self = [value] + self
        return value
    },

    flatten: #[desc("Flattens any sub-arrays into one big array.") example("
arr = [1, 2, [3, 4], 5, [6, 7, [8]]]
$.assert(arr.flatten() == [1, 2, 3, 4, 5, 6, 7, 8])
    ")]
    (self) {
        let output = [];

        for elem in self {
            if elem.type != @array {
                output.push(elem)
            } else {
                for i in elem.flatten() {
                    output.push(i)
                }
            }
        }

        return output
    },

    enumerate: #[desc("Returns an array of index-element pairs") example('
    arr = ["a","b","c"]
    for i in arr.enumerate() {
        $.print(i[0], ": ", i[1])
    }
    /* output:
    0: a
    1: b
    2: c
    */
        ')]
    (self, #[desc("Return the pair as a dictionary")] dict: @bool = false) {
        if dict {
            return @array(0..self.length).map(i => {index: i, value: self[i]})
        }
        return @array(0..self.length).map(i => [i, self[i]])
    },

    split: #[desc("Splits the array on the indicies") example("
x = [0, 1, 2, 3, 4, 5, 6, 7, 8, 9]  
$.assert(x.split([5]) == [[0,1,2,3,4],[5,6,7,8,9]])
$.assert(x.split([5, 7]) == [[0,1,2,3,4],[5,6],[7,8,9]])
    ")]
    (self, indicies: [@number]) {
        let ret_arr = []

        ret_arr.push(self[:indicies[0]])

        for i in 1..indicies.length {
            ret_arr.push(self[indicies[i-1]: indicies[i]])
        }
        
        ret_arr.push(self[indicies[indicies.length - 1]:])

        return ret_arr
    },
<<<<<<< HEAD
=======

    scan: #[desc("Takes in an initial value and a macro which acts on a reference of that value and each array value.") example("
x = [1,2,3]
x_1 = x.scan(10, (&state, x){
    state *= x
    return -state
})
$.assert(x_1 == [-10, -20, -60])
")]
    (self, state, closure: @macro) {
        let state = state
        let ret_arr = []

        for i in self {
            ret_arr.push( closure(state, i) )
        }

        return ret_arr
    }
>>>>>>> 27039c74
}<|MERGE_RESOLUTION|>--- conflicted
+++ resolved
@@ -499,8 +499,6 @@
 
         return ret_arr
     },
-<<<<<<< HEAD
-=======
 
     scan: #[desc("Takes in an initial value and a macro which acts on a reference of that value and each array value.") example("
 x = [1,2,3]
@@ -519,6 +517,5 @@
         }
 
         return ret_arr
-    }
->>>>>>> 27039c74
+    },
 }