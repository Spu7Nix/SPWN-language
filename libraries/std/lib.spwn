--- conflicted
+++ resolved
@@ -17,11 +17,8 @@
 import "number.spwn"
 import "http.spwn"
 import "range.spwn"
-<<<<<<< HEAD
 import "dye.spwn"
-=======
 import "set.spwn"
->>>>>>> 2d1dd1a7
 level_info = import "level_info.spwn"
 
 chroma = import "chroma.spwn"
