use crate::ast;
/*use pest::iterators::Pair;
use pest::Parser;
use pest_derive::Parser;*/

use crate::ast::Operator;
use crate::ast::StrInner;
use crate::ast::StringFlags;

use errors::compiler_info::CodeArea;
use errors::compiler_info::CompilerInfo;
use errors::create_error;
use fnv::FnvHashMap;
use fnv::FnvHashSet;
use shared::FileRange;
use shared::SpwnSource;
//use std::collections::HashMap;
use std::path::PathBuf;

use errors::SyntaxError;
use internment::LocalIntern;
//use ast::ValueLiteral;
use logos::Lexer;
use logos::Logos;

use shared::ImportType;

macro_rules! expected {
    ($expected:expr, $tokens:expr, $notes:expr, $a:expr) => {
        return Err(SyntaxError::ExpectedErr {
            expected: $expected,
            found: format!(
                "{}: \"{}\"",
                match $a {
                    Some(t) => t.typ(),
                    None => "EOF",
                },
                $tokens.slice()
            ),
            pos: $tokens.position(),
            file: $notes.file.clone(),
        })
    };
}

pub fn is_valid_symbol(name: &str, tokens: &Tokens, notes: &ParseNotes) -> Result<(), SyntaxError> {
    if name.starts_with('_') && name.ends_with('_') {
        if notes.builtins.contains(name) {
            Ok(())
        } else {
            Err(SyntaxError::SyntaxError {
                message: format!("{} is an invalid variable/property/argument name", name),
                pos: tokens.position(),
                file: notes.file.clone(),
            })
        }
    } else {
        Ok(())
    }
}

#[derive(Logos, Debug, PartialEq, Copy, Clone)]
pub enum Token {
    //OPERATORS
    #[token("->")]
    Arrow,

    #[token("=>")]
    ThickArrow,

    #[token("<=>")]
    Swap,

    #[token("|")]
    Either,

    #[token("||")]
    Or,

    #[token("&&")]
    And,

    #[token("==")]
    Equal,

    #[token("!=")]
    NotEqual,

    #[token(">=")]
    MoreOrEqual,

    #[token("<=")]
    LessOrEqual,

    #[token(">")]
    MoreThan,

    #[token("<")]
    LessThan,

    #[token("*")]
    Star,

    #[token("%")]
    Modulo,

    #[token("^")]
    Power,

    #[token("**")]
    DoubleStar,

    #[token("+")]
    Plus,

    #[token("-")]
    Minus,

    #[token("/")]
    Slash,

    #[token("/%")]
    IntDividedBy,

    #[token("has")]
    Has,

    #[token("!")]
    Exclamation,

    #[token("=")]
    Assign,

    #[token("+=")]
    Add,
    #[token("-=")]
    Subtract,
    #[token("*=")]
    Multiply,
    #[token("/=")]
    Divide,

    #[token("/%=")]
    IntDivide,

    #[token("^=")]
    Exponate,

    #[token("%=")]
    Modulate,

    #[token("++")]
    Increment,
    #[token("--")]
    Decrement,

    #[token("as")]
    As,

    //VALUES
    #[regex(r"([a-zA-Z_][a-zA-Z0-9_]*)|\$")]
    Symbol,

    #[regex(r"[0-9][0-9_]*(\.[0-9_]+)?")]
    Number,

    #[regex(r#"[a-z]?"(?:\\.|[^\\"])*"|'(?:\\.|[^\\'])*'"#)]
    StringLiteral,

    #[token("true")]
    True,

    #[token("false")]
    False,

    #[regex(r"[0-9?]+[gbci]")]
    Id,

    //TERMINATORS
    #[token(",")]
    Comma,

    #[token("{")]
    OpenCurlyBracket,

    #[token("}")]
    ClosingCurlyBracket,

    #[token("[")]
    OpenSquareBracket,

    #[token("]")]
    ClosingSquareBracket,

    #[token("(")]
    OpenBracket,

    #[token(")")]
    ClosingBracket,

    #[token(":")]
    Colon,

    #[token("::")]
    DoubleColon,

    #[token(".")]
    Period,

    #[token("..")]
    DotDot,

    #[token("@")]
    At,

    #[token("#")]
    Hash,

    #[token("&")]
    Ampersand,

    //KEY WORDS
    #[token("return")]
    Return,

    /*#[token("<+")]
    Add,*/
    #[token("impl")]
    Implement,

    #[token("for")]
    For,

    #[token("in")]
    In,

    #[token("throw")]
    ErrorStatement,

    #[token("if")]
    If,

    #[token("else")]
    Else,

    #[token("switch")]
    Switch,

    #[token("case")]
    Case,

    #[token("break")]
    Break,

    #[token("continue")]
    Continue,

    #[token("while")]
    While,

    #[token("obj")]
    Object,

    #[token("trigger")]
    Trigger,

    #[token("import")]
    Import,

    #[token("extract")]
    Extract,

    #[token("null")]
    Null,

    #[token("type")]
    Type,

    #[token("let")]
    Let,

    #[token("self")]
    SelfVal,

    #[token("sync")]
    Sync,

    //STATEMENT SEPARATOR
    #[regex(r"[\n\r;]+")]
    StatementSeparator,

    #[error]
    #[regex(r"[ \t\f]+|/\*[^*]*\*(([^/\*][^\*]*)?\*)*/|//[^\n]*", logos::skip)]
    Error,
}

impl Token {
    fn typ(&self) -> &'static str {
        use Token::*;
        match self {
            Or | And | Equal | NotEqual | MoreOrEqual | LessOrEqual | MoreThan | LessThan
            | Star | Modulo | Power | Plus | Minus | Slash | Exclamation | Assign | Add
            | Subtract | Multiply | Divide | IntDividedBy | IntDivide | As | Has | Either | Ampersand
            | DoubleStar | Exponate | Modulate | Increment | Decrement | Swap => "operator",
            Symbol => "identifier",
            Number => "number literal",
            StringLiteral => "string literal",
            True | False => "boolean literal",
            Id => "ID literal",

            Comma | OpenCurlyBracket | ClosingCurlyBracket | OpenSquareBracket
            | ClosingSquareBracket | OpenBracket | ClosingBracket | Colon | DoubleColon
            | Period | DotDot | At | Hash | Arrow | ThickArrow => "terminator",

            Sync => "reserved keyword (not currently in use, but may be used in future updates)",

            Return | Implement | For | In | ErrorStatement | If | Else | Object | Trigger
            | Import | Extract | Null | Type | Let | SelfVal | Break | Continue | Switch | Case
            | While => "keyword",
            //Comment | MultiCommentStart | MultiCommentEnd => "comment",
            StatementSeparator => "statement separator",
            Error => "unknown",
        }
    }
}

pub struct ParseNotes {
    pub tag: ast::Attribute,
    pub file: SpwnSource,
    pub builtins: FnvHashSet<&'static str>,
}

impl ParseNotes {
    pub fn new(path: SpwnSource, builtins: &[&'static str]) -> Self {
        ParseNotes {
            tag: ast::Attribute::new(),
            file: path,
            builtins: builtins.iter().copied().collect(),
        }
    }
}

#[derive(Clone)]
pub struct Tokens<'a> {
    iter: Lexer<'a, Token>,
    stack: Vec<(Option<Token>, String, core::ops::Range<usize>)>,
    line_breaks: Vec<u32>,
    //index 0 = element of iter / last element in stack
    index: usize,
}

impl<'a> Tokens<'a> {
    fn new(iter: Lexer<'a, Token>) -> Self {
        Tokens {
            iter,
            stack: Vec::new(),
            line_breaks: vec![0],
            index: 0,
        }
    }

    fn inner_next(&mut self) -> Option<Token> {
        if self.index == 0 {
            let next_elem = self.iter.next();

            let slice = self.iter.slice().to_string();
            let range = self.iter.span();

            self.stack.push((next_elem, slice, range));
            next_elem
        } else {
            self.index -= 1;
            self.stack[self.stack.len() - self.index - 1].0
        }
    }

    fn next(&mut self, ss: bool) -> Option<Token> {
        //println!("what ok {}", self.index);

        // if self.index > 0 {
        //     let curr_element = self.stack[self.stack.len() - self.index].0;

        //     // if curr_element == Some(Token::MultiCommentStart) {
        //     //     //println!("comment time");
        //     //     let mut nest = 0;
        //     //     loop {
        //     //         let next_elem = self.inner_next();

        //     //         if next_elem == Some(Token::MultiCommentStart) {
        //     //             nest += 1;
        //     //         } else if next_elem == Some(Token::MultiCommentEnd) {
        //     //             nest -= 1;
        //     //         }

        //     //         if nest == 0 {
        //     //             break;
        //     //         }
        //     //     }

        //     //     self.inner_next();
        //     // }
        // }

        let next_element = self.inner_next();

        if !ss && next_element == Some(Token::StatementSeparator) {
            self.next(ss)
        } else {
            next_element
        }
    }

    fn previous(&mut self) -> Option<Token> {
        /*self.index += 1;
        let len = self.stack.len();
        if len > self.index {
            if self.stack[len - self.index - 1].0 == Token::StatementSeparator
                || self.stack[len - self.index - 1].0 == Token::Comment
            {
                self.previous()
            } else if len - self.index >= 1 {
                Some(self.stack[len - self.index - 1].0)
            } else {
                None
            }
        } else {
            None
        }*/
        self.previous_no_ignore(false)
    }

    fn previous_no_ignore(&mut self, ss: bool) -> Option<Token> {
        self.index += 1;
        let len = self.stack.len();
        if len > self.index {
            if !ss && self.stack[len - self.index - 1].0 == Some(Token::StatementSeparator) {
                self.previous_no_ignore(ss)
            } else if len - self.index >= 1 {
                self.stack[len - self.index - 1].0
            } else {
                None
            }
        } else {
            None
        }
    }

    fn current(&self) -> Option<Token> {
        let len = self.stack.len();
        if len == 0 || len - self.index < 1 {
            None
        } else {
            self.stack[len - self.index - 1].0
        }
    }

    fn slice(&self) -> String {
        self.stack[self.stack.len() - self.index - 1].1.clone()
    }

    fn position(&self) -> (usize, usize) {
        if self.stack.len() - self.index == 0 {
            return (0, 0);
        }
        let range = &self.stack[self.stack.len() - self.index - 1].2;

        (range.start, range.end)
    }

    /*fn abs_position(&self) -> usize {
        self.stack[self.stack.len() - self.index - 1].2.start
    }*/

    /*fn span(&self) -> core::ops::Range<usize> {
        self.stack[self.stack.len() - self.index - 1].2.clone()
    }*/
}

//type TokenList = Peekable<Lexer<Token>>;

const STATEMENT_SEPARATOR_DESC: &str = "Statement separator (line-break or ';')";

pub fn parse_spwn(
    mut unparsed: String,
    source: SpwnSource,
    builtin_list: &[&'static str],
) -> Result<(Vec<ast::Statement>, ParseNotes), SyntaxError> {
    unparsed = unparsed.replace("\r\n", "\n");

    let tokens_iter = Token::lexer(&unparsed);

    let mut tokens = Tokens::new(tokens_iter);

    let mut statements = Vec::<ast::Statement>::new();

    let mut notes = ParseNotes::new(source, builtin_list);

    let mut line_breaks = Vec::<u32>::new();
    let mut current_index: u32 = 0;

    for line in unparsed.lines() {
        current_index += line.len() as u32;
        line_breaks.push(current_index);
        current_index += 1; //line break char
    }

    tokens.line_breaks = line_breaks;

    let start_tag = check_for_tag(&mut tokens, &mut notes)?;
    notes.tag = start_tag;
    loop {
        //+ do something if we have tokens. if no more tokens, leave loop
        match tokens.next(false) {
            //oops we just advanced the tokens in an attempt to check if we have any
            Some(_) => {
                tokens.previous_no_ignore(false); //bring tokens back to original

                //+ we are going to parse the tokens
                let parsed = parse_statement(&mut tokens, &mut notes)?;
                // if parsed.comment.0 == None && !statements.is_empty() {
                //     parsed.comment.0 = statements.last().unwrap().comment.1.clone();
                //     (*statements.last_mut().unwrap()).comment.1 = None;
                // }

                statements.push(parsed)
            }
            None => break, //+ no more tokens, probably end of file
        }

        //+ can't find any more tokens that are valid syntax, checking for line separator
        match tokens.next(true) {
            Some(Token::StatementSeparator) => {}
            Some(a) => {
                return Err(SyntaxError::ExpectedErr {
                    expected: STATEMENT_SEPARATOR_DESC.to_string(),
                    found: format!("{}: \"{}\"", a.typ(), tokens.slice()),
                    pos: tokens.position(),
                    file: notes.file,
                })
            }
            None => break,
        }
    }

    Ok((statements, notes))
}

fn parse_cmp_stmt(
    tokens: &mut Tokens,
    notes: &mut ParseNotes,
) -> Result<Vec<ast::Statement>, SyntaxError> {
    let mut statements = Vec::<ast::Statement>::new();
    let opening_bracket = tokens.position();
    loop {
        match tokens.next(false) {
            Some(Token::ClosingCurlyBracket) => break,
            Some(_) => {
                tokens.previous_no_ignore(false);

                let parsed = parse_statement(tokens, notes)?;
                // if parsed.comment.0 == None && !statements.is_empty() {
                //     parsed.comment.0 = statements.last().unwrap().comment.1.clone();
                //     (*statements.last_mut().unwrap()).comment.1 = None;
                // }

                statements.push(parsed) // add to big statement list
                                        //println!("statement done");
            }
            None => {
                return Err(SyntaxError::SyntaxError {
                    message: "Couldn't find matching '}' for this '{'".to_string(),
                    pos: opening_bracket,
                    file: notes.file.clone(),
                })
            }
        }

        match tokens.next(true) {
            Some(Token::StatementSeparator) => {}
            Some(Token::ClosingCurlyBracket) => break,
            a => expected!(STATEMENT_SEPARATOR_DESC.to_string(), tokens, notes, a),
        }
    }
    //tokens.next(false, false);
    Ok(statements)
}

pub fn parse_statement(
    tokens: &mut Tokens,
    notes: &mut ParseNotes,
) -> Result<ast::Statement, SyntaxError> {
    //let preceding_comment = check_for_comment(tokens);

    //let mut comment_after = None;

    let first = tokens.next(false);

    let (start_pos, _) = tokens.position();

    let mut arrow = false;
    let body = match first {
        // ooh what type of token is it
        Some(Token::Arrow) => {
            //parse async statement
            if tokens.next(false) == Some(Token::Arrow) {
                //double arrow (throw error)
                return Err(SyntaxError::UnexpectedErr {
                    found: "double arrow (-> ->)".to_string(),
                    pos: tokens.position(),
                    file: notes.file.clone(),
                });
            }

            tokens.previous();

            let rest_of_statement = parse_statement(tokens, notes)?; // recursion moment

            arrow = true;
            rest_of_statement.body

            /* Summary:
            check for double arrows, if it is then throw error because you cant do that
            enable the async flag and parse everything else
            */
        }

        Some(Token::Let) => {
            // definition statement (at last)
            // this branch only handles the immutable case, the immutable case is handled in the expression branch,
            // because its equivalent to an assign expression
            let symbol = parse_variable(tokens, notes, false)?;
            let value = match tokens.next(false) {
                Some(Token::Assign) => Some(parse_expr(tokens, notes, false, true)?),
                _ => {
                    tokens.previous();
                    None
                }
            };
            ast::StatementBody::Definition(ast::Definition {
                symbol,
                value,
                mutable: true,
            })
        }

        Some(Token::Return) => {
            //parse return statement

            match tokens.next(true) {
                //do we actually return something?
                Some(Token::StatementSeparator) | Some(Token::ClosingCurlyBracket) => {
                    // we dont return anything
                    tokens.previous();
                    ast::StatementBody::Return(None)
                }

                _ => {
                    // we are returning something, how fun
                    tokens.previous();
                    let expr = parse_expr(tokens, notes, true, true)?; //parse whatever we are returning
                                                                       // comment_after =
                                                                       //     if let Some(comment) = expr.values.last().unwrap().comment.1.clone() {
                                                                       //         (*expr.values.last_mut().unwrap()).comment.1 = None;
                                                                       //         Some(comment)
                                                                       //     } else {
                                                                       //         None
                                                                       //     };
                    ast::StatementBody::Return(Some(expr))
                }
            }

            /* Summary:
                check if we are returning something
                if not, just output an empty return syntax tree
                if we are, parse the return expression and return a syntax tree with it
            */
        }

        Some(Token::Break) => ast::StatementBody::Break, // its just break
        Some(Token::Continue) => ast::StatementBody::Continue,

        Some(Token::If) => {
            //parse if statement

            // println!("if statement");

            let condition = parse_expr(tokens, notes, true, false)?; // parse the condition part
            match tokens.next(false) {
                // check for a { character
                Some(Token::OpenCurlyBracket) => (),
                a => {
                    // no { this is very bad
                    expected!("'{'".to_string(), tokens, notes, a)
                }
            }
            let if_body = parse_cmp_stmt(tokens, notes)?; // parse whatever is inside if statement

            let else_body = match tokens.next(false) {
                // is there an else?
                Some(Token::Else) => match tokens.next(false) {
                    // there is an else, check for else if
                    Some(Token::OpenCurlyBracket) => {
                        // no else if, just else
                        Some(parse_cmp_stmt(tokens, notes)?) // parse the else
                    }
                    Some(Token::If) => {
                        // there is an else if
                        tokens.previous();

                        Some(vec![parse_statement(tokens, notes)?]) // parse the else if
                    }

                    a => {
                        // found something other than { or if
                        expected!("'{' or 'if'".to_string(), tokens, notes, a)
                    }
                },

                _ => {
                    // no else at all
                    tokens.previous();
                    None
                }
            };

            let if_statement = ast::If {
                condition,
                if_body,
                else_body,
            };

            ast::StatementBody::If(if_statement)

            /* Summary:
                parse the condition
                check if the first "if" statement has a {
                check for any "else" or "else if" statements
                return a syntax tree for it
            */
        }

        Some(Token::While) => {
            let condition = parse_expr(tokens, notes, true, false)?;
            match tokens.next(false) {
                // check for brace
                Some(Token::OpenCurlyBracket) => {}
                a => {
                    // no brace
                    expected!("'{'".to_string(), tokens, notes, a)
                }
            };
            let body = parse_cmp_stmt(tokens, notes)?; // parse whats in the while loop

            ast::StatementBody::While(ast::While { condition, body })
        }

        Some(Token::For) => {
            //parse for statement

            let symbol = parse_expr(tokens, notes, true, true)?;

            match tokens.next(false) {
                // check for an in
                Some(Token::In) => (),
                a => {
                    // didnt find an in
                    expected!("keyword 'in'".to_string(), tokens, notes, a)
                }
            };

            let array = parse_expr(tokens, notes, true, false)?; // parse the array (or range)
            match tokens.next(false) {
                // check for brace
                Some(Token::OpenCurlyBracket) => {}
                a => {
                    // no brace
                    expected!("'{'".to_string(), tokens, notes, a)
                }
            };
            let body = parse_cmp_stmt(tokens, notes)?; // parse whats in the for loop

            ast::StatementBody::For(ast::For {
                symbol,
                array,
                body,
            })
            /* Summary:
            check for an iterator variable
            parse range/list
            parse code block
            return syntax tree
            */
        }

        Some(Token::ErrorStatement) => {
            let expr = parse_expr(tokens, notes, true, true)?;
            // comment_after = if let Some(comment) = expr.values.last().unwrap().comment.1.clone() {
            //     (*expr.values.last_mut().unwrap()).comment.1 = None;
            //     Some(comment)
            // } else {
            //     None
            // };
            ast::StatementBody::Error(ast::Error { message: expr })
            //i dont think a summary is needed for this
        }

        Some(Token::Type) => {
            // defining a new type
            match tokens.next(false) {
                // all types start with @, throw error if it doesn't
                Some(Token::At) => (),
                a => expected!("'@'".to_string(), tokens, notes, a),
            };

            match tokens.next(false) {
                // check if type name is valid
                Some(Token::Symbol | Token::Trigger) => ast::StatementBody::TypeDef(tokens.slice()),
                a => expected!("type name".to_string(), tokens, notes, a),
            }
            /*Summary:
            check for @ symbol at the start
            check if type name is actually valid
            return typedef syntax tree
            */
        }

        Some(Token::Implement) => {
            //parse impl statement
            let symbol = parse_variable(tokens, notes, true)?;
            /*
                You might be asking yourself here,
                "why are we parsing it as a variable and not a type?"

                Well the answer to that is simply that the developer thought
                that some people might not like the typing system and would
                want to use a variable instead.
            */

            match tokens.next(false) {
                // check if it has the brace
                Some(Token::OpenCurlyBracket) => ast::StatementBody::Impl(ast::Implementation {
                    symbol,
                    members: parse_dict(tokens, notes)?, // impl block is basically a dict
                }),

                a => {
                    // no brace
                    expected!("'{'".to_string(), tokens, notes, a)
                }
            }
            // honestly this shouldn't deserve a summary its so basic
        }

        Some(Token::Extract) => {
            let expr = parse_expr(tokens, notes, true, true)?;
            // its an expression because dicts can also be extracted alongside imported modules

            ast::StatementBody::Extract(expr)
            // too basic to have a summary,
        }

        Some(_) => {
            //either expression, call or definition, FIGURE OUT
            //parse it

            //expression or call
            tokens.previous_no_ignore(false);
            let mut expr = parse_expr(tokens, notes, true, true)?;
            if tokens.next(false) == Some(Token::Exclamation) {
                //call
                ast::StatementBody::Call(ast::Call {
                    function: expr.values[0].clone(),
                })
            } else {
                // expression statement
                tokens.previous_no_ignore(false);

                if expr.operators.first() == Some(&Operator::Assign) {
                    let symbol = expr.values.remove(0);
                    expr.operators.remove(0);

                    ast::StatementBody::Definition(ast::Definition {
                        symbol,
                        value: Some(expr),
                        mutable: false,
                    })
                } else {
                    ast::StatementBody::Expr(expr)
                }
            }
        }

        None => {
            //end of input
            unimplemented!()
        }
    };
    let (_, end_pos) = tokens.position();
    // if comment_after == None {
    //     comment_after = check_for_comment(tokens);
    // }
    /*println!(
        "current token after stmt post comment: {}: ",
        tokens.slice()
    );*/

    Ok(ast::Statement {
        // we are returning a statement pog
        body,
        arrow,
        pos: (start_pos, end_pos),
        // comment: (preceding_comment, comment_after),
    })
}

fn operator_precedence(op: &ast::Operator) -> u8 {
    use ast::Operator::*;
    match op {
        As => 12,
        Power => 11,

        Both => 10,
        Either => 9,

        Modulo => 8,
        Star => 8,
        Slash => 8,
        IntDividedBy => 8,

        Plus => 7,
        Minus => 7,

        Range => 6,

        MoreOrEqual => 5,
        LessOrEqual => 5,
        More => 4,
        Less => 4,

<<<<<<< HEAD
        Equal => 2,
        Has => 2,
        Is => 2,
        NotEqual => 2,
=======
        Equal => 3,
        Has => 3,
        NotEqual => 3,
>>>>>>> 9b0859d9

        And => 2,
        Or => 1,

        Assign => 0,
        Add => 0,
        Subtract => 0,
        Multiply => 0,
        Divide => 0,
        IntDivide => 0,
        Exponate => 0,
        Modulate => 0,
        Swap => 0,
    }
}

fn fix_precedence(mut expr: ast::Expression) -> ast::Expression {
    for val in &mut expr.values {
        let body = &mut val.value.body;
        if let ast::ValueBody::Expression(e) = body {
            *e = fix_precedence(e.clone());
        }
    }

    if expr.operators.len() <= 1 {
        expr
    } else {
        let mut lowest = 12;

        for op in &expr.operators {
            let p = operator_precedence(op);
            if p < lowest {
                lowest = p
            };
        }

        let mut new_expr = ast::Expression {
            operators: Vec::new(),
            values: Vec::new(),
        };

        for (i, op) in expr.operators.iter().enumerate().rev() {
            if operator_precedence(op) == lowest {
                new_expr.operators.push(*op);
                new_expr.values.push(if i == expr.operators.len() - 1 {
                    expr.values.last().unwrap().clone()
                } else {
                    // expr.operators[(i + 1)..].to_vec(),
                    //     values: expr.values[(i + 1)..]
                    fix_precedence(ast::Expression {
                        operators: expr.operators[(i + 1)..].to_vec(),
                        values: expr.values[(i + 1)..].to_vec(),
                    })
                    .to_variable()
                });
                new_expr.values.push(if i == 0 {
                    expr.values[0].clone()
                } else {
                    fix_precedence(ast::Expression {
                        operators: expr.operators[..i].to_vec(),
                        values: expr.values[..(i + 1)].to_vec(),
                    })
                    .to_variable()
                });

                break;
            }
        }
        new_expr.operators.reverse();
        new_expr.values.reverse();

        new_expr
    }
}

fn parse_cases(tokens: &mut Tokens, notes: &mut ParseNotes) -> Result<Vec<ast::Case>, SyntaxError> {
    let mut default_enabled = false;

    //let mut do_we_have_next = true;

    let mut cases = Vec::<ast::Case>::new();
    loop {
        match tokens.next(false) {
            Some(Token::ClosingCurlyBracket) => break,
            Some(Token::Else) => {
                // the default
                if default_enabled {
                    return Err(SyntaxError::SyntaxError {
                        message: "Cannot have 2 else cases".to_string(),
                        pos: tokens.position(),
                        file: notes.file.clone(),
                    });
                }
                default_enabled = true;

                /* under normal circumstances we would add another value to check_types,
                but since an else case never type checks and is always at the end,
                there is no need to. */

                match tokens.next(false) {
                    Some(Token::Colon) => {
                        let expr = parse_expr(tokens, notes, false, true)?; // parse whats after the :
                        cases.push(ast::Case {
                            typ: ast::CaseType::Default,
                            body: expr,
                        });
                        if tokens.next(false) != Some(Token::Comma) {
                            // for error formatting
                            tokens.previous();
                        }
                    }
                    a => expected!("':'".to_string(), tokens, notes, a),
                }
            }
            Some(Token::Case) => {
                if default_enabled {
                    return Err(SyntaxError::SyntaxError {
                        message: "cannot have more cases after 'else' field".to_string(),
                        pos: tokens.position(),
                        file: notes.file.clone(),
                    });
                }
                let val = parse_expr(tokens, notes, false, true)?;
                match tokens.next(false) {
                    Some(Token::Colon) => {
                        let expr = parse_expr(tokens, notes, false, true)?; // parse whats after the :
                        cases.push(ast::Case {
                            typ: ast::CaseType::Value(val),
                            body: expr,
                        });

                        if tokens.next(false) != Some(Token::Comma) {
                            // for error formatting
                            tokens.previous_no_ignore(false);
                        }
                    }
                    a => expected!("':'".to_string(), tokens, notes, a),
                }
            }

            _ => {
                tokens.previous();

                let pat = parse_expr(tokens, notes, false, true)?;
                if default_enabled {
                    return Err(SyntaxError::SyntaxError {
                        message: "cannot have more cases after 'else' field".to_string(),
                        pos: tokens.position(),
                        file: notes.file.clone(),
                    });
                }
                match tokens.next(false) {
                    Some(Token::Colon) => {
                        let expr = parse_expr(tokens, notes, false, true)?; // parse whats after the :
                        cases.push(ast::Case {
                            typ: ast::CaseType::Pattern(pat),
                            body: expr,
                        });

                        if tokens.next(false) != Some(Token::Comma) {
                            // for error formatting
                            tokens.previous_no_ignore(false);
                        }
                    }
                    a => expected!("':'".to_string(), tokens, notes, a),
                }
            }
        }
    }

    Ok(cases)
}

fn parse_expr(
    tokens: &mut Tokens,
    notes: &mut ParseNotes,
    allow_mut_op: bool,
    allow_macro_def: bool,
) -> Result<ast::Expression, SyntaxError> {
    // Alright lets parse an expression
    // NOTE: this parses whatever is *after* the current token

    let mut values = Vec::<ast::Variable>::new();
    let mut operators = Vec::<ast::Operator>::new();

    tokens.next(false);
    let (start_pos, _) = tokens.position();
    tokens.previous_no_ignore(false);

    values.push(parse_variable(tokens, notes, allow_macro_def)?);
    // all expressions begin with a variable

    while let Some(t) = tokens.next(false) {
        // keep looking for operators and values

        if let Some(o) = parse_operator(&t) {
            // check if new operator
            let op = if allow_mut_op {
                o
            } else {
                match o {
                    ast::Operator::Assign
                    | ast::Operator::Add
                    | ast::Operator::Subtract
                    | ast::Operator::Multiply
                    | ast::Operator::Divide => break,
                    _ => o,
                }
            };

            operators.push(op);
            values.push(parse_variable(tokens, notes, allow_macro_def)?);
        } else {
            break;
        }
    }

    tokens.previous_no_ignore(false);
    let express = fix_precedence(ast::Expression { values, operators }); //pemdas and stuff
    match tokens.next(true) {
        Some(Token::If) => {
            // oooh ternaries

            // remove any = from the ternary and place into a separate stack
            let mut old_values = express.values.clone();
            let mut old_operators = express.operators;

            let mut tern_values = Vec::<ast::Variable>::new();
            let mut tern_operators = Vec::<ast::Operator>::new();

            match old_values.pop() {
                Some(v) => tern_values.push(v),
                _ => {
                    return Err(SyntaxError::SyntaxError {
                        message: "expected expression before 'if'".to_string(),
                        pos: tokens.position(),
                        file: notes.file.clone(),
                    })
                }
            };

            // iterate though the operators until we get one like =
            while !old_operators.is_empty() {
                if operator_precedence(old_operators.last().unwrap()) < 1 {
                    break;
                }

                match (old_values.pop(), old_operators.pop()) {
                    // pop off of the original expression and put onto ternary stack
                    (Some(v), Some(o)) => {
                        tern_values.push(v);
                        tern_operators.push(o);
                    }
                    (_, _) => unreachable!(),
                }
            }

            let conditional = parse_expr(tokens, notes, false, allow_macro_def)?;

            let do_else = match tokens.next(false) {
                // every ternary needs an else
                Some(Token::Else) => parse_expr(tokens, notes, false, allow_macro_def),
                _ => {
                    return Err(SyntaxError::ExpectedErr {
                        expected: "else".to_string(),
                        found: tokens.slice(),
                        pos: tokens.position(),
                        file: notes.file.clone(),
                    })
                }
            }?;

            tern_values.reverse();
            tern_operators.reverse();

            let (end_pos, _) = tokens.position();

            // SPWN syntax structures can get pretty messy with variables, valuebodies,
            // valueliterals, expressions, etc.
            let tern = ast::Ternary {
                condition: conditional,
                if_expr: ast::Expression {
                    values: tern_values,
                    operators: tern_operators,
                },
                else_expr: do_else,
            };

            let ternval_literal = ast::ValueLiteral {
                body: ast::ValueBody::Ternary(tern),
            };

            //println!("operators: {:?} values: {:?}", old_operators, old_values);

            old_values.push(ast::Variable {
                operator: None,
                value: ternval_literal,
                path: vec![],
                pos: (start_pos, end_pos),
                //comment: (None, None),
                tag: ast::Attribute::new(),
            });

            Ok(ast::Expression {
                values: old_values,
                operators: old_operators,
            })
        }
        _ => {
            tokens.previous_no_ignore(false);
            Ok(express)
        }
    }
}

fn parse_operator(token: &Token) -> Option<ast::Operator> {
    // its just a giant match statement
    match token {
        Token::DotDot => Some(ast::Operator::Range),
        Token::Or => Some(ast::Operator::Or),
        Token::And => Some(ast::Operator::And),
        Token::Equal => Some(ast::Operator::Equal),
        Token::NotEqual => Some(ast::Operator::NotEqual),
        Token::MoreOrEqual => Some(ast::Operator::MoreOrEqual),
        Token::LessOrEqual => Some(ast::Operator::LessOrEqual),
        Token::LessThan => Some(ast::Operator::Less),
        Token::MoreThan => Some(ast::Operator::More),
        Token::Star => Some(ast::Operator::Star),
        Token::Power | Token::DoubleStar => Some(ast::Operator::Power),
        Token::Plus => Some(ast::Operator::Plus),
        Token::Minus => Some(ast::Operator::Minus),
        Token::Slash => Some(ast::Operator::Slash),
        Token::IntDividedBy => Some(ast::Operator::IntDividedBy),
        Token::Modulo => Some(ast::Operator::Modulo),

        Token::Either => Some(ast::Operator::Either),
        Token::Ampersand => Some(ast::Operator::Both),

        Token::Assign => Some(ast::Operator::Assign),
        Token::Add => Some(ast::Operator::Add),
        Token::Subtract => Some(ast::Operator::Subtract),
        Token::Multiply => Some(ast::Operator::Multiply),
        Token::Divide => Some(ast::Operator::Divide),
        Token::IntDivide => Some(ast::Operator::IntDivide),
        Token::Exponate => Some(ast::Operator::Exponate),
        Token::Modulate => Some(ast::Operator::Modulate),
        Token::Swap => Some(ast::Operator::Swap),
        Token::Has => Some(ast::Operator::Has),
        Token::As => Some(ast::Operator::As),
        _ => None,
    }
}

fn parse_dict(
    tokens: &mut Tokens,
    notes: &mut ParseNotes,
) -> Result<Vec<ast::DictDef>, SyntaxError> {
    let mut defs = Vec::<ast::DictDef>::new();

    let mut defined_members = FnvHashMap::<LocalIntern<String>, FileRange>::default();

    loop {
        match tokens.next(false) {
            Some(Token::Symbol) | Some(Token::Type) | Some(Token::StringLiteral) => {
                let symbol = if let Some(Token::StringLiteral) = tokens.current() {
                    let s = str_content(tokens.slice(), tokens, notes)?.0;
                    is_valid_symbol(&s, tokens, notes)?;
                    s
                } else {
                    let s = tokens.slice();
                    is_valid_symbol(&s, tokens, notes)?;
                    s
                };

                let symbol = LocalIntern::new(symbol);

                if let Some(range) = defined_members.get(&symbol) {
                    let file = LocalIntern::new(notes.file.clone());
                    return Err(SyntaxError::CustomError(create_error(
                        CompilerInfo::from_area(CodeArea {
                            file,
                            pos: tokens.position(),
                        }),
                        "Dictionary member duplicate",
                        &[
                            (
                                CodeArea { file, pos: *range },
                                "Member with this name was first defined here",
                            ),
                            (
                                CodeArea {
                                    file,
                                    pos: tokens.position(),
                                },
                                "Duplicate was found here",
                            ),
                        ],
                        None,
                    )));
                }

                defined_members.insert(symbol, tokens.position());

                match tokens.next(false) {
                    Some(Token::Colon) => {
                        let expr = parse_expr(tokens, notes, true, true)?;
                        defs.push(ast::DictDef::Def((symbol, expr)));
                    }
                    Some(Token::Comma) => {
                        if symbol.as_ref() == "type" {
                            return Err(SyntaxError::ExpectedErr {
                                expected: "':'".to_string(),
                                found: String::from("comma (',')"),
                                pos: tokens.position(),
                                file: notes.file.clone(),
                            });
                        }
                        tokens.previous();
                        defs.push(ast::DictDef::Def((
                            symbol,
                            ast::ValueBody::Symbol(symbol)
                                .to_variable(tokens.position())
                                .to_expression(),
                        )));
                    }

                    Some(Token::ClosingCurlyBracket) => {
                        if symbol.as_ref() == "type" {
                            return Err(SyntaxError::ExpectedErr {
                                expected: "':'".to_string(),
                                found: String::from("}"),
                                pos: tokens.position(),
                                file: notes.file.clone(),
                            });
                        }
                        defs.push(ast::DictDef::Def((
                            symbol,
                            ast::ValueBody::Symbol(symbol)
                                .to_variable(tokens.position())
                                .to_expression(),
                        )));
                        //tokens.previous();
                        break;
                    }
                    a => expected!("':'".to_string(), tokens, notes, a),
                }
            }

            Some(Token::DotDot) => {
                let expr = parse_expr(tokens, notes, true, true)?;
                defs.push(ast::DictDef::Extract(expr))
            }

            Some(Token::ClosingCurlyBracket) => break,

            a => expected!(
                "member definition, '..' or '}'".to_string(),
                tokens,
                notes,
                a
            ),
        };
        let next = tokens.next(false);

        if next == Some(Token::ClosingCurlyBracket) {
            break;
        }

        if next != Some(Token::Comma) {
            return Err(SyntaxError::ExpectedErr {
                expected: "comma (',')".to_string(),
                found: format!("{:?}: {:?}", next, tokens.slice()),
                pos: tokens.position(),
                file: notes.file.clone(),
            });
        }
    }
    Ok(defs)
}

fn parse_object(
    tokens: &mut Tokens,
    notes: &mut ParseNotes,
) -> Result<Vec<(ast::Expression, ast::Expression)>, SyntaxError> {
    let mut defs = Vec::<(ast::Expression, ast::Expression)>::new();

    match tokens.next(false) {
        Some(Token::OpenCurlyBracket) => (),
        a => expected!("'{'".to_string(), tokens, notes, a),
    }

    loop {
        if tokens.next(false) == Some(Token::ClosingCurlyBracket) {
            break;
        } else {
            tokens.previous();
        }
        let key = parse_expr(tokens, notes, true, true)?;
        match tokens.next(false) {
            Some(Token::Colon) => (),
            a => expected!("':'".to_string(), tokens, notes, a),
        }
        let val = parse_expr(tokens, notes, true, true)?;

        defs.push((key, val));

        let next = tokens.next(false);

        if next == Some(Token::ClosingCurlyBracket) {
            break;
        }

        if next != Some(Token::Comma) {
            return Err(SyntaxError::ExpectedErr {
                expected: "comma (',')".to_string(),
                found: format!("{:?}: {:?}", next, tokens.slice()),
                pos: tokens.position(),
                file: notes.file.clone(),
            });
        }
    }
    Ok(defs)
}

fn parse_args(
    tokens: &mut Tokens,
    notes: &mut ParseNotes,
) -> Result<Vec<ast::Argument>, SyntaxError> {
    let mut args = Vec::<ast::Argument>::new();
    let opening_bracket = tokens.position();
    loop {
        if tokens.next(false) == Some(Token::ClosingBracket) {
            break;
        };

        args.push(match tokens.next(false) {
            Some(Token::Assign) => {
                // println!("assign ");
                match tokens.previous() {
                    Some(Token::Symbol) => (),
                    Some(a) => {
                        return Err(SyntaxError::ExpectedErr {
                            expected: "Argument name".to_string(),
                            found: format!("{}: \"{}\"", a.typ(), tokens.slice()),
                            pos: tokens.position(),
                            file: notes.file.clone(),
                        })
                    }

                    None => unreachable!(),
                };
                let start = tokens.position().0;
                let symbol = Some(LocalIntern::new(tokens.slice()));
                tokens.next(false);
                let value = parse_expr(tokens, notes, true, true)?;
                let end = tokens.position().1;
                //tokens.previous();

                ast::Argument {
                    symbol,
                    value,
                    pos: (start, end),
                }
            }

            Some(_) => {
                tokens.previous();
                tokens.previous();
                // println!("arg with no val");

                let value = parse_expr(tokens, notes, true, true)?;

                ast::Argument {
                    symbol: None,
                    pos: value.get_pos(),
                    value,
                }
            }
            None => {
                return Err(SyntaxError::SyntaxError {
                    message: "Couldn't find matching ')' for this '('".to_string(),
                    pos: opening_bracket,
                    file: notes.file.clone(),
                })
            }
        });

        match tokens.next(false) {
            Some(Token::Comma) => (),
            Some(Token::ClosingBracket) => {
                break;
            }

            Some(a) => {
                return Err(SyntaxError::ExpectedErr {
                    expected: "comma (',') or ')'".to_string(),
                    found: format!("{}: \"{}\"", a.typ(), tokens.slice()),
                    pos: tokens.position(),
                    file: notes.file.clone(),
                })
            }

            None => {
                return Err(SyntaxError::SyntaxError {
                    message: "Couldn't find matching ')' for this '('".to_string(),
                    pos: opening_bracket,
                    file: notes.file.clone(),
                })
            }
        }
    }
    //tokens.previous();

    Ok(args)
}

fn parse_arg_def(
    tokens: &mut Tokens,
    notes: &mut ParseNotes,
) -> Result<Vec<ast::ArgDef>, SyntaxError> {
    let mut args = Vec::<ast::ArgDef>::new();
    let opening_bracket = tokens.position();
    loop {
        let properties = check_for_tag(tokens, notes)?;

        let mut arg_tok = tokens.next(false);
        let as_ref = match arg_tok {
            Some(Token::ClosingBracket) => break,
            Some(Token::Ampersand) => {
                arg_tok = tokens.next(false);
                true
            }
            _ => false,
        };

        let symbol = LocalIntern::new(tokens.slice());
        let start = tokens.position().0;

        args.push(match tokens.next(false) {
            Some(Token::Assign) => {
                if arg_tok == Some(Token::SelfVal) {
                    return Err(SyntaxError::SyntaxError {
                        message: "\"self\" argument cannot have a default value".to_string(),
                        pos: tokens.position(),
                        file: notes.file.clone(),
                    });
                }
                let value = Some(parse_expr(tokens, notes, true, true)?);
                let end = tokens.position().1;
                //xtokens.previous();

                (symbol, value, properties, None, (start, end), as_ref)
            }

            Some(Token::Colon) => {
                if arg_tok == Some(Token::SelfVal) {
                    return Err(SyntaxError::SyntaxError {
                        message: "\"self\" argument cannot have explicit type".to_string(),
                        pos: tokens.position(),
                        file: notes.file.clone(),
                    });
                }
                let type_value = Some(parse_expr(tokens, notes, false, true)?);
                //tokens.previous();

                match tokens.next(false) {
                    Some(Token::Assign) => {
                        let value = Some(parse_expr(tokens, notes, true, true)?);
                        let end = tokens.position().1;
                        //tokens.previous();

                        (symbol, value, properties, type_value, (start, end), as_ref)
                    }
                    Some(_) => {
                        tokens.previous();
                        let end = tokens.position().1;
                        (symbol, None, properties, type_value, (start, end), as_ref)
                    }
                    None => {
                        return Err(SyntaxError::SyntaxError {
                            message: "Couldn't find matching ')' for this '('".to_string(),
                            pos: opening_bracket,
                            file: notes.file.clone(),
                        })
                    }
                }
            }

            Some(_) => {
                tokens.previous();

                if arg_tok == Some(Token::SelfVal) && !args.is_empty() {
                    return Err(SyntaxError::SyntaxError {
                        message: "\"self\" argument must be the first argument".to_string(),
                        pos: tokens.position(),
                        file: notes.file.clone(),
                    });
                }

                match arg_tok {
                    Some(Token::Symbol) | Some(Token::SelfVal) => (
                        symbol,
                        None,
                        properties,
                        None,
                        (start, tokens.position().1),
                        as_ref,
                    ),
                    _ => expected!("symbol".to_string(), tokens, notes, arg_tok),
                }
            }
            None => {
                return Err(SyntaxError::SyntaxError {
                    message: "Couldn't find matching ')' for this '('".to_string(),
                    pos: opening_bracket,
                    file: notes.file.clone(),
                })
            }
        });

        match tokens.next(false) {
            Some(Token::Comma) => (),
            Some(Token::ClosingBracket) => break,

            Some(a) => {
                return Err(SyntaxError::ExpectedErr {
                    expected: "comma (',') or ')'".to_string(),
                    found: format!("{}: \"{}\"", a.typ(), tokens.slice()),
                    pos: tokens.position(),
                    file: notes.file.clone(),
                })
            }

            None => {
                return Err(SyntaxError::SyntaxError {
                    message: "Couldn't find matching ')' for this '('".to_string(),
                    pos: opening_bracket,
                    file: notes.file.clone(),
                })
            }
        }
    }
    //tokens.previous();

    Ok(args)
}

fn check_for_tag(
    tokens: &mut Tokens,
    notes: &mut ParseNotes,
) -> Result<ast::Attribute, SyntaxError> {
    let first = tokens.next(false);

    match first {
        Some(Token::Hash) => {
            //parse tag
            match tokens.next(false) {
                Some(Token::OpenSquareBracket) => (),
                a => expected!("'['".to_string(), tokens, notes, a),
            };

            let mut contents = ast::Attribute::new();

            loop {
                match tokens.next(false) {
                    Some(Token::ClosingSquareBracket) => break,
                    Some(Token::Symbol) => {
                        let name = tokens.slice();
                        let args = match tokens.next(false) {
                            Some(Token::OpenBracket) => parse_args(tokens, notes)?,
                            Some(Token::Comma) => Vec::new(),
                            Some(Token::ClosingSquareBracket) => {
                                contents.tags.push((name, Vec::new()));
                                break;
                            }
                            a => expected!(
                                "either '(', ']' or comma (',')".to_string(),
                                tokens,
                                notes,
                                a
                            ),
                        };
                        contents.tags.push((name, args));
                    }
                    a => expected!("either Symbol or ']'".to_string(), tokens, notes, a),
                };
            }

            Ok(contents)
        }
        _ => {
            tokens.previous_no_ignore(false);
            Ok(ast::Attribute::new())
        }
    }
}

pub fn str_content(
    mut inp: String,
    tokens: &Tokens,
    notes: &ParseNotes,
) -> Result<(String, Option<StringFlags>), SyntaxError> {
    let first = inp.remove(0);
    inp.remove(inp.len() - 1);

    let mut out = (String::new(), None);
    let mut chars = inp.chars();

    match first {
        '\'' | '"' => {
            while let Some(c) = chars.next() {
                out.0.push(if c == '\\' {
                    match chars.next() {
                        Some('n') => '\n',
                        Some('r') => '\r',
                        Some('t') => '\t',
                        Some('"') => '\"',
                        Some('\'') => '\'',
                        Some('\\') => '\\',
                        Some(a) => {
                            return Err(SyntaxError::SyntaxError {
                                message: format!("Invalid escape: \\{}", a),
                                pos: tokens.position(),
                                file: notes.file.clone(),
                            })
                        }
                        None => unreachable!(),
                    }
                } else {
                    c
                });
            }
        }
        'r' => {
            // remove "
            chars.next();

            out.1 = StringFlags::Raw.into();

            for c in chars {
                out.0.push(c);
            }
        }
        _ => {
            return Err(SyntaxError::SyntaxError {
                file: notes.file.to_owned(),
                pos: tokens.position(),
                message: format!("Invalid string flag: {}", first),
            })
        }
    }

    Ok(out)
}

fn check_if_slice(mut tokens: Tokens, notes: &mut ParseNotes) -> Result<bool, SyntaxError> {
    loop {
        match tokens.next(false) {
            Some(Token::Colon) => {
                return Ok(true);
            }
            Some(Token::ClosingSquareBracket) => {
                return Ok(false);
            }
            _ => {
                tokens.previous_no_ignore(false);
                parse_expr(&mut tokens, notes, true, true)?;
            }
        };
    }
}

fn parse_macro(
    tokens: &mut Tokens,
    notes: &mut ParseNotes,
    properties: ast::Attribute,
    decorator: Option<Box<ast::Variable>>,
) -> Result<ast::ValueBody, SyntaxError> {
    let parse_macro_def =
        |tokens: &mut Tokens, notes: &mut ParseNotes| -> Result<ast::ValueBody, SyntaxError> {
            let arg_start = tokens.position().0;
            let args = parse_arg_def(tokens, notes)?;
            let arg_end = tokens.position().1;
            let ret_type = if let Some(Token::Arrow) = tokens.next(false) {
                Some(parse_expr(tokens, notes, false, false)?)
            } else {
                tokens.previous();
                None
            };
            let body = match tokens.next(false) {
                Some(Token::OpenCurlyBracket) => parse_cmp_stmt(tokens, notes)?,
                Some(Token::ThickArrow) => {
                    let start = tokens.position().0;
                    let expr = parse_expr(tokens, notes, true, true)?;
                    let end = tokens.position().1;
                    vec![ast::Statement {
                        body: ast::StatementBody::Return(Some(expr)),
                        arrow: false,
                        //comment: (None, None),
                        pos: (start, end),
                    }]
                }
                a => expected!("'{'".to_string(), tokens, notes, a),
            };

            let m_value = ast::ValueBody::Macro(ast::Macro {
                args,
                body: ast::CompoundStatement { statements: body },
                properties: properties.clone(),
                arg_pos: (arg_start, arg_end),
                ret_type,
            });

            if let Some(d) = decorator {
                let mut unwrapped_deco = (*d).clone();

                let m_var = ast::Variable {
                    value: ast::ValueLiteral::new(m_value),
                    path: Vec::new(),
                    operator: None,
                    pos: (arg_start, arg_end),
                    tag: properties.clone(),
                };

                let mut new_args = Vec::new();

                if let Some(p_) = unwrapped_deco.path.pop() {
                    match p_ {
                        ast::Path::Call(v) => {
                            new_args.extend(v);
                        }
                        _ => {
                            unwrapped_deco.path.push(p_);
                        }
                    }
                }

                new_args.push(ast::Argument {
                    symbol: None,
                    value: m_var.to_expression(),
                    pos: (arg_start, arg_end),
                });

                unwrapped_deco.path.push(ast::Path::Call(new_args));

                Ok(ast::ValueBody::Expression(unwrapped_deco.to_expression()))
            } else {
                Ok(m_value)
            }
        };

    let mut test_tokens = tokens.clone();

    return match parse_expr(&mut test_tokens, notes, true, true) {
        Ok(expr) => {
            //macro def
            Ok(match test_tokens.next(false) {
                Some(Token::ClosingBracket) => match test_tokens.next(false) {
                    Some(Token::OpenCurlyBracket) => parse_macro_def(tokens, notes)?,
                    Some(Token::ThickArrow) => parse_macro_def(tokens, notes)?,
                    _ => {
                        test_tokens.previous();
                        (*tokens) = test_tokens;
                        ast::ValueBody::Expression(expr)
                    }
                },
                Some(Token::Comma) => parse_macro_def(tokens, notes)?,
                Some(Token::Colon) => parse_macro_def(tokens, notes)?,
                a => {
                    return Err(SyntaxError::ExpectedErr {
                        expected: "')', ':' or comma (',')".to_string(),
                        found: format!("{:?}: {:?}", a, test_tokens.slice()),
                        pos: tokens.position(),
                        file: notes.file.clone(),
                    })
                }
            })
        }

        Err(_) => match parse_macro_def(tokens, notes) {
            Ok(mac) => Ok(mac),
            Err(e) => return Err(e),
        },
    };
}

fn parse_variable(
    tokens: &mut Tokens,
    notes: &mut ParseNotes,
    allow_macro_def: bool,
    //check_for_comments: bool,
) -> Result<ast::Variable, SyntaxError> {
    // for the vars and stuff that isnt operators
    // let preceding_comment = if check_for_comments {
    //     check_for_comment(tokens)
    // } else {
    //     None
    // };

    let properties = check_for_tag(tokens, notes)?;

    let mut first_token = tokens.next(false);
    let (start_pos, _) = tokens.position();

    let operator = match first_token {
        // does it start with an op? (e.g -3, let i)
        Some(Token::Minus) => {
            first_token = tokens.next(false);
            Some(ast::UnaryOperator::Minus)
        }
        Some(Token::Exclamation) =>
        {
            #[allow(clippy::branches_sharing_code)]
            if tokens.next(true) == Some(Token::OpenCurlyBracket) {
                tokens.previous_no_ignore(true);
                None
            } else {
                tokens.previous_no_ignore(true);
                first_token = tokens.next(false);
                Some(ast::UnaryOperator::Not)
            }
        }

        Some(Token::Increment) => {
            first_token = tokens.next(false);
            Some(ast::UnaryOperator::Increment)
        }

        Some(Token::DotDot) => {
            return Err(SyntaxError::SyntaxError {
                message:
                    "SPWN no longer supports .. as a unary range operator. Replace with 0.. to fix."
                        .to_string(),
                pos: tokens.position(),
                file: notes.file.clone(),
            });
        }
        Some(Token::Decrement) => {
            first_token = tokens.next(false);
            Some(ast::UnaryOperator::Decrement)
        }
        Some(Token::Equal) => {
            first_token = tokens.next(false);
            Some(ast::UnaryOperator::EqPattern)
        }
        Some(Token::NotEqual) => {
            first_token = tokens.next(false);
            Some(ast::UnaryOperator::NotEqPattern)
        }
        Some(Token::MoreThan) => {
            first_token = tokens.next(false);
            Some(ast::UnaryOperator::MorePattern)
        }
        Some(Token::LessThan) => {
            first_token = tokens.next(false);
            Some(ast::UnaryOperator::LessPattern)
        }

        Some(Token::MoreOrEqual) => {
            first_token = tokens.next(false);
            Some(ast::UnaryOperator::MoreOrEqPattern)
        }
        Some(Token::LessOrEqual) => {
            first_token = tokens.next(false);
            Some(ast::UnaryOperator::LessOrEqPattern)
        }
        _ => None,
    };

    let value = match first_token {
        // what kind of variable is it?
        Some(Token::Number) => {
            ast::ValueBody::Number(match tokens.slice().replace("_", "").parse() {
                Ok(n) => n, // its a valid number
                Err(err) => {
                    return Err(SyntaxError::SyntaxError {
                        message: format!("Error when parsing number: {}", err),

                        pos: tokens.position(),
                        file: notes.file.clone(),
                    });
                }
            })
        }
        Some(Token::StringLiteral) => {
            // is a string

            let (content, flag) = str_content(tokens.slice(), tokens, notes)?;
            let inner = StrInner {
                inner: content,
                flags: flag,
            };
            ast::ValueBody::Str(inner)
        }
        Some(Token::Id) => {
            let mut text = tokens.slice();
            let class_name = match text.pop().unwrap() {
                'g' => ast::IdClass::Group,
                'c' => ast::IdClass::Color,
                'i' => ast::IdClass::Item,
                'b' => ast::IdClass::Block,
                _ => unreachable!(),
            };

            let (unspecified, number) = match text.as_ref() {
                "?" => (true, 0),
                _ => (
                    false,
                    match text.parse() {
                        Ok(n) => n,
                        Err(err) => {
                            return Err(SyntaxError::SyntaxError {
                                message: format!("Error when parsing number: {}", err),

                                pos: tokens.position(),
                                file: notes.file.clone(),
                            });
                        }
                    },
                ),
            };

            ast::ValueBody::Id(ast::Id {
                class_name,
                unspecified,
                number,
            })
        }
        Some(Token::True) => ast::ValueBody::Bool(true),
        Some(Token::False) => ast::ValueBody::Bool(false),
        Some(Token::Null) => ast::ValueBody::Null,
        Some(Token::SelfVal) => ast::ValueBody::SelfVal,
        Some(Token::Symbol) => {
            let symbol = LocalIntern::new(tokens.slice());

            match tokens.next(false) {
                Some(Token::ThickArrow) => {
                    // Woo macro shorthand
                    let arg = if symbol.as_ref() != "_" {
                        tokens.previous();
                        is_valid_symbol(&symbol, tokens, notes)?;
                        tokens.next(false);
                        vec![(
                            symbol,
                            None,
                            properties.clone(),
                            None,
                            tokens.position(),
                            false,
                        )]
                    } else {
                        Vec::new()
                    };

                    let start = tokens.position();
                    let expr = parse_expr(tokens, notes, true, true)?;
                    let end = tokens.position().1;
                    let macro_body = vec![ast::Statement {
                        body: ast::StatementBody::Return(Some(expr)),
                        arrow: false,
                        //comment: (None, None),
                        pos: (start.0, end),
                    }];

                    ast::ValueBody::Macro(ast::Macro {
                        args: arg,
                        body: ast::CompoundStatement {
                            statements: macro_body,
                        },
                        arg_pos: start,
                        properties: properties.clone(),
                        ret_type: None,
                    })
                }
                _ => {
                    tokens.previous_no_ignore(false);
                    is_valid_symbol(&symbol, tokens, notes)?;

                    ast::ValueBody::Symbol(symbol)
                }
            }
        }

        Some(Token::OpenSquareBracket) => {
            let mut potential_macro: Option<ast::ValueBody> = None;

            if let Some(Token::OpenSquareBracket) = tokens.next(false) {
                let mut test_tokens = tokens.clone();
                if let Ok(mut v) = parse_variable(&mut test_tokens, notes, false) {
                    if let Some(Token::ClosingSquareBracket) = test_tokens.next(false) {
                        if let Some(Token::ClosingSquareBracket) = test_tokens.next(false) {
                            match test_tokens.next(false) {
                                Some(Token::OpenBracket) => {
                                    // its a decorator on a macro
                                    *tokens = test_tokens;
                                    potential_macro = Some(parse_macro(
                                        tokens,
                                        notes,
                                        properties.clone(),
                                        Some(Box::new(v)),
                                    )?);
                                }
                                Some(Token::Exclamation) => {
                                    // its a decorator on a trigger function
                                    let start = test_tokens.position().0;

                                    match test_tokens.next(true) {
                                        // fuck this, i ain't allowing !;{ }
                                        Some(Token::OpenCurlyBracket) => (),
                                        a => expected!("{".to_string(), tokens, notes, a),
                                    }

                                    *tokens = test_tokens;

                                    let trig = ast::ValueBody::CmpStmt(ast::CompoundStatement {
                                        statements: parse_cmp_stmt(tokens, notes)?,
                                    });

                                    let end = tokens.position().1;

                                    let t_var = ast::Variable {
                                        value: ast::ValueLiteral::new(trig),
                                        path: Vec::new(),
                                        operator: None,
                                        pos: (start, end),
                                        tag: properties.clone(),
                                    };

                                    let mut arguments = Vec::new();

                                    if let Some(p_) = v.path.pop() {
                                        match p_ {
                                            ast::Path::Call(vv) => {
                                                arguments.extend(vv);
                                            }
                                            _ => {
                                                v.path.push(p_);
                                            }
                                        }
                                    }
                                    arguments.push(ast::Argument {
                                        symbol: None,
                                        value: t_var.to_expression(),
                                        pos: (start, end),
                                    });

                                    v.path.push(ast::Path::Call(arguments));

                                    potential_macro =
                                        Some(ast::ValueBody::Expression(v.to_expression()))
                                }
                                _ => (),
                            }
                        }
                    }
                }
            }

            match potential_macro {
                Some(x) => x,
                None => {
                    tokens.previous_no_ignore(false);

                    //Array
                    let mut arr = Vec::new();
                    let mut potential_listcomp: Option<ast::Comprehension> = None;

                    if tokens.next(false) != Some(Token::ClosingSquareBracket) {
                        tokens.previous();
                        loop {
                            let mut prefix = None;
                            let mut test_tokens = tokens.clone();

                            // array prefixes
                            match tokens.next(false) {
                                Some(Token::DotDot) => {
                                    prefix = Some(ast::ArrayPrefix::Collect);
                                }
                                _ => {
                                    tokens.previous_no_ignore(false);
                                }
                            }

                            let item = parse_expr(tokens, notes, true, true)?;
                            match tokens.next(false) {
                                Some(Token::For) => {
                                    if prefix.is_some() {
                                        let _fail =
                                            parse_expr(&mut test_tokens, notes, true, true)?; // guaranteed to fail

                                        unreachable!();
                                    }
                                    if !arr.is_empty() {
                                        expected!(
                                            "comma (',') or ']'".to_string(),
                                            tokens,
                                            notes,
                                            Some(Token::For)
                                        );
                                    }

                                    match tokens.next(false) {
                                        Some(Token::Symbol) => {
                                            let tok_name = tokens.slice();

                                            match tokens.next(false) {
                                                Some(Token::In) => (),
                                                a => {
                                                    expected!("'in'".to_string(), tokens, notes, a)
                                                }
                                            }

                                            let iter = parse_expr(tokens, notes, true, true)?;

                                            let mut potential_condition: Option<ast::Expression> =
                                                None;

                                            match tokens.next(false) {
                                                Some(Token::ClosingSquareBracket) => (),
                                                Some(Token::Comma) => match tokens.next(false) {
                                                    Some(Token::If) => {
                                                        potential_condition = Some(parse_expr(
                                                            tokens, notes, true, true,
                                                        )?);
                                                        match tokens.next(false) {
                                                            Some(Token::ClosingSquareBracket) => (),
                                                            a => expected!(
                                                                "]".to_string(),
                                                                tokens,
                                                                notes,
                                                                a
                                                            ),
                                                        }
                                                    }
                                                    a => expected!(
                                                        "if".to_string(),
                                                        tokens,
                                                        notes,
                                                        a
                                                    ),
                                                },
                                                a => expected!(
                                                    "']' or ','".to_string(),
                                                    tokens,
                                                    notes,
                                                    a
                                                ),
                                            }

                                            potential_listcomp = Some(ast::Comprehension {
                                                body: item,
                                                symbol: LocalIntern::new(tok_name),
                                                iterator: iter,
                                                condition: potential_condition,
                                            });
                                            break;
                                        }
                                        a => expected!("identifier".to_string(), tokens, notes, a),
                                    }
                                }
                                Some(Token::Comma) => {
                                    //accounting for trailing comma
                                    arr.push(ast::ArrayDef {
                                        value: item,
                                        operator: prefix,
                                    });
                                    if let Some(Token::ClosingSquareBracket) = tokens.next(false) {
                                        break;
                                    } else {
                                        tokens.previous();
                                    }
                                }
                                Some(Token::ClosingSquareBracket) => {
                                    arr.push(ast::ArrayDef {
                                        value: item,
                                        operator: prefix,
                                    });
                                    break;
                                }
                                a => expected!(
                                    "comma (','), ']', or 'for'".to_string(),
                                    tokens,
                                    notes,
                                    a
                                ),
                            }
                        }
                    }
                    if let Some(c) = potential_listcomp {
                        ast::ValueBody::ListComp(c)
                    } else {
                        ast::ValueBody::Array(arr)
                    }
                }
            }
        }

        Some(Token::Import) => {
            let mut first = tokens.next(false);
            let mut forced = false;
            if first == Some(Token::Exclamation) {
                forced = true;
                first = tokens.next(false);
            }
            match first {
                Some(Token::StringLiteral) => {
                    let (content, flag) = str_content(tokens.slice(), tokens, notes)?;

                    if flag.is_some() {
                        return Err(SyntaxError::UnexpectedErr {
                            file: notes.file.to_owned(),
                            pos: tokens.position(),
                            found: format!("string flag ({:?})", flag),
                        });
                    }

                    ast::ValueBody::Import(ImportType::Script(PathBuf::from(content)), forced)
                }
                Some(Token::Symbol) => {
                    ast::ValueBody::Import(ImportType::Lib(tokens.slice()), forced)
                }
                a => expected!("literal string".to_string(), tokens, notes, a),
            }
        }

        Some(Token::At) => {
            let type_name = match tokens.next(false) {
                Some(Token::Symbol | Token::Trigger) => tokens.slice(),
                a => expected!("type name".to_string(), tokens, notes, a),
            };

            ast::ValueBody::TypeIndicator(type_name)
        }

        Some(Token::Switch) => {
            let value = parse_expr(tokens, notes, true, false)?; // what are we switching?

            let cases = match tokens.next(false) {
                Some(Token::OpenCurlyBracket) => parse_cases(tokens, notes)?, // check for {
                a => expected!("'{'".to_string(), tokens, notes, a),
            };
            //ast::ValueBody::TypeIndicator("number".to_string())
            ast::ValueBody::Switch(value, cases)
        }

        Some(Token::OpenBracket) => {
            if allow_macro_def {
                parse_macro(tokens, notes, properties.clone(), None)?
            } else {
                let expr = parse_expr(tokens, notes, true, true)?;
                match tokens.next(false) {
                    Some(Token::ClosingBracket) => ast::ValueBody::Expression(expr),
                    a => expected!("')'".to_string(), tokens, notes, a),
                }
            }
        }
        Some(Token::OpenCurlyBracket) => ast::ValueBody::Dictionary(parse_dict(tokens, notes)?),
        Some(Token::Exclamation) => {
            // never assume what the next token could be, might lead to issues like !!a} being parsable
            let check = tokens.next(false);
            if let Some(Token::OpenCurlyBracket) = check {
                ast::ValueBody::CmpStmt(ast::CompoundStatement {
                    statements: parse_cmp_stmt(tokens, notes)?,
                })
            } else {
                expected!("{".to_string(), tokens, notes, check);
            }
        }

        Some(Token::Object) => ast::ValueBody::Obj(ast::ObjectLiteral {
            props: parse_object(tokens, notes)?,
            mode: ast::ObjectMode::Object,
        }),

        Some(Token::Trigger) => ast::ValueBody::Obj(ast::ObjectLiteral {
            props: parse_object(tokens, notes)?,
            mode: ast::ObjectMode::Trigger,
        }),

        a => expected!("a value".to_string(), tokens, notes, a),
    };

    let mut path = Vec::<ast::Path>::new();

    loop {
        match tokens.next(true) {
            Some(Token::OpenSquareBracket) => {
                if check_if_slice(tokens.clone(), notes)? {
                    let mut slices = Vec::<ast::Slice>::new();
                    'main: loop {
                        let mut curr_slice = ast::Slice {
                            left: None,
                            right: None,
                            step: None,
                        };
                        let mut colon_pos = tokens.position();
                        let mut i: i32 = 0;
                        loop {
                            match tokens.next(false) {
                                Some(Token::Colon) => {
                                    colon_pos = tokens.position();
                                    if i == 1 {
                                        curr_slice.step = curr_slice.right.clone();
                                        curr_slice.right = None;
                                    }
                                    i += 1;
                                }

                                Some(Token::ClosingSquareBracket) => {
                                    slices.push(curr_slice);
                                    break 'main;
                                }
                                Some(Token::Comma) => {
                                    slices.push(curr_slice);
                                    continue 'main;
                                }
                                _ => {
                                    tokens.previous_no_ignore(false);
                                    let result = parse_expr(tokens, notes, true, true)?;
                                    match i {
                                        0 => curr_slice.left = Some(result),
                                        1 | 2 => curr_slice.right = Some(result),
                                        _ => {
                                            return Err(SyntaxError::ExpectedErr {
                                                expected: "]".to_string(),
                                                found: ":".to_string(),
                                                pos: colon_pos,
                                                file: notes.file.clone(),
                                            })
                                        }
                                    };
                                }
                            };
                        }
                    }
                    path.push(ast::Path::NSlice(slices));
                } else {
                    let index = parse_expr(tokens, notes, true, true)?;
                    match tokens.next(false) {
                        Some(Token::ClosingSquareBracket) => path.push(ast::Path::Index(index)),

                        a => {
                            return Err(SyntaxError::ExpectedErr {
                                expected: "]".to_string(),
                                found: format!(
                                    "{}: \"{}\"",
                                    match a {
                                        Some(t) => t.typ(),
                                        None => "EOF",
                                    },
                                    tokens.slice()
                                ),
                                pos: tokens.position(),
                                file: notes.file.clone(),
                            })
                        }
                    }
                }
            }
            Some(Token::OpenBracket) => path.push(ast::Path::Call(parse_args(tokens, notes)?)),
            Some(Token::Period) => match tokens.next(false) {
                Some(Token::Symbol) | Some(Token::Type) => {
                    path.push(ast::Path::Member(LocalIntern::new(tokens.slice())))
                }
                a => expected!("member name".to_string(), tokens, notes, a),
            },

            Some(Token::DoubleColon) => match tokens.next(false) {
                Some(Token::Symbol) | Some(Token::Type) => {
                    path.push(ast::Path::Associated(LocalIntern::new(tokens.slice())))
                }
                Some(Token::OpenCurlyBracket) => {
                    path.push(ast::Path::Constructor(parse_dict(tokens, notes)?))
                }
                a => {
                    return Err(SyntaxError::ExpectedErr {
                        expected: "associated member name".to_string(),
                        found: format!(
                            "{}: \"{}\"",
                            match a {
                                Some(t) => t.typ(),
                                None => "EOF",
                            },
                            tokens.slice()
                        ),
                        pos: tokens.position(),
                        file: notes.file.clone(),
                    })
                }
            },

            Some(Token::Increment) => path.push(ast::Path::Increment),
            Some(Token::Decrement) => path.push(ast::Path::Decrement),

            _ => break,
        }
    }
    tokens.previous_no_ignore(false);

    let (_, end_pos) = tokens.position();

    // let comment_after = if check_for_comments {
    //     check_for_comment(tokens)
    // } else {
    //     None
    // };

    /*if tokens.stack.len() - tokens.index > 0 {
        println!("current token after val post comment: {}: ", tokens.slice());
    }*/

    Ok(ast::Variable {
        operator,
        value: ast::ValueLiteral { body: value },
        pos: (start_pos, end_pos),
        //comment: (preceding_comment, comment_after),
        path,
        tag: properties,
    })
}<|MERGE_RESOLUTION|>--- conflicted
+++ resolved
@@ -300,8 +300,10 @@
         match self {
             Or | And | Equal | NotEqual | MoreOrEqual | LessOrEqual | MoreThan | LessThan
             | Star | Modulo | Power | Plus | Minus | Slash | Exclamation | Assign | Add
-            | Subtract | Multiply | Divide | IntDividedBy | IntDivide | As | Has | Either | Ampersand
-            | DoubleStar | Exponate | Modulate | Increment | Decrement | Swap => "operator",
+            | Subtract | Multiply | Divide | IntDividedBy | IntDivide | As | Has | Either
+            | Ampersand | DoubleStar | Exponate | Modulate | Increment | Decrement | Swap => {
+                "operator"
+            }
             Symbol => "identifier",
             Number => "number literal",
             StringLiteral => "string literal",
@@ -937,16 +939,10 @@
         More => 4,
         Less => 4,
 
-<<<<<<< HEAD
-        Equal => 2,
-        Has => 2,
-        Is => 2,
-        NotEqual => 2,
-=======
         Equal => 3,
         Has => 3,
         NotEqual => 3,
->>>>>>> 9b0859d9
+        Is => 3,
 
         And => 2,
         Or => 1,
