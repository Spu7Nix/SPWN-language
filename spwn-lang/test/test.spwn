--- conflicted
+++ resolved
@@ -1,7 +1,2 @@
-<<<<<<< HEAD
-s = true * 20
-
-$.print(s, s.length)
-=======
-$.print(2.map(1, 4, 5, 11))
->>>>>>> 79d39bee
+s = 'a' * 20
+$.print(s, s.length)