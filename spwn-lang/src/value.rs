--- conflicted
+++ resolved
@@ -1,13 +1,13 @@
 use crate::ast;
+use crate::builtin::*;
+use crate::compiler::import_module;
+use crate::compiler_info::CompilerInfo;
 use crate::{compiler_types::*, context::*, globals::Globals, levelstring::*, value_storage::*};
-use crate::compiler_info::CompilerInfo;
-use crate::compiler::import_module;
-use crate::builtin::*;
 //use std::boxed::Box;
 
+use smallvec::smallvec;
 use std::collections::HashMap;
 use std::path::PathBuf;
-use smallvec::smallvec;
 
 use crate::compiler::RuntimeError;
 
@@ -240,16 +240,12 @@
                 out += "{";
                 let mut d_iter = d.iter();
                 for (count, (key, val)) in (&mut d_iter).enumerate() {
-
-
                     if count > MAX_DICT_EL_DISPLAY {
                         let left = d_iter.count();
                         if left > 0 {
                             out += &format!("... ({} more)  ", left);
-
                         }
                         break;
-
                     }
 
                     let stored_val = (*globals).stored_values[*val as usize].to_str(globals);
@@ -258,7 +254,6 @@
                 if !d.is_empty() {
                     out.pop();
                 }
-
 
                 out += "}"; //why do i have to do this twice? idk
 
@@ -270,10 +265,7 @@
                     for arg in m.args.iter() {
                         out += &arg.0;
                         if let Some(val) = arg.3 {
-                            out += &format!(
-                                ": {}",
-                                globals.stored_values[val].to_str(globals),
-                            )
+                            out += &format!(": {}", globals.stored_values[val].to_str(globals),)
                         };
                         if let Some(val) = arg.1 {
                             out += &format!(" = {}", globals.stored_values[val].to_str(globals))
@@ -315,25 +307,32 @@
             Value::Null => "Null".to_string(),
             Value::TypeIndicator(id) => format!(
                 "@{}",
-                find_key_for_value(&globals.type_ids, *id).unwrap_or(&String::from("[TYPE NOT FOUND]"))
+                find_key_for_value(&globals.type_ids, *id)
+                    .unwrap_or(&String::from("[TYPE NOT FOUND]"))
             ),
 
             Value::Pattern(p) => match p {
                 Pattern::Type(t) => Value::TypeIndicator(*t).to_str(globals),
-                Pattern::Either(p1, p2) => format!("{} | {}", Value::Pattern(*p1.clone()).to_str(globals), Value::Pattern(*p2.clone()).to_str(globals)),
-                Pattern::Array(a) => if a.is_empty() {
-                    "[]".to_string()
-                } else {
-                    let mut out = String::from("[");
-                    for p in a {
-                        out += &Value::Pattern(p.clone()).to_str(globals);
-                        out += ",";
-                    }
-                    out.pop();
-                    out += "]";
-
-                    out
-                },
+                Pattern::Either(p1, p2) => format!(
+                    "{} | {}",
+                    Value::Pattern(*p1.clone()).to_str(globals),
+                    Value::Pattern(*p2.clone()).to_str(globals)
+                ),
+                Pattern::Array(a) => {
+                    if a.is_empty() {
+                        "[]".to_string()
+                    } else {
+                        let mut out = String::from("[");
+                        for p in a {
+                            out += &Value::Pattern(p.clone()).to_str(globals);
+                            out += ",";
+                        }
+                        out.pop();
+                        out += "]";
+
+                        out
+                    }
+                }
             },
         }
     }
@@ -346,9 +345,8 @@
     globals: &mut Globals,
     context: &Context,
 ) -> Result<Value, RuntimeError> {
-
     if val.to_num(globals) == typ {
-        return Ok(val.clone())
+        return Ok(val.clone());
     }
 
     if typ == 9 {
@@ -586,23 +584,24 @@
             })
         }
     })
-
 }
 
 //copied from https://stackoverflow.com/questions/59401720/how-do-i-find-the-key-for-a-value-in-a-hashmap
-pub fn find_key_for_value(map: &HashMap<String, (u16, PathBuf, (usize, usize))>, value: u16) -> Option<&String> {
+pub fn find_key_for_value(
+    map: &HashMap<String, (u16, PathBuf, (usize, usize))>,
+    value: u16,
+) -> Option<&String> {
     map.iter()
         .find_map(|(key, val)| if val.0 == value { Some(key) } else { None })
 }
 
 pub fn macro_to_value(
-    m:&ast::Macro,
+    m: &ast::Macro,
     context: &Context,
     globals: &mut Globals,
     info: CompilerInfo,
     //mut define_new: bool,
     constant: bool,
-
 ) -> Result<(Returns, Returns), RuntimeError> {
     let mut all_expr: Vec<ast::Expression> = Vec::new();
     let mut start_val = Returns::new();
@@ -621,17 +620,25 @@
         all_combinations(all_expr, &context, globals, new_info, constant)?;
     inner_returns.extend(returns);
     for defaults in argument_possibilities {
-        let mut args: Vec<(String, Option<StoredValue>, ast::Attribute, Option<StoredValue>)> =
-            Vec::new();
+        let mut args: Vec<(
+            String,
+            Option<StoredValue>,
+            ast::Attribute,
+            Option<StoredValue>,
+        )> = Vec::new();
         let mut expr_index = 0;
 
         for arg in m.args.iter() {
             let def_val = match &arg.1 {
                 Some(_) => {
                     expr_index += 1;
-                    Some(
-                        clone_value(defaults.0[expr_index - 1], 1, globals, defaults.1.start_group, true)
-                    )
+                    Some(clone_value(
+                        defaults.0[expr_index - 1],
+                        1,
+                        globals,
+                        defaults.1.start_group,
+                        true,
+                    ))
                 }
                 None => None,
             };
@@ -642,37 +649,27 @@
                 }
                 None => None,
             };
-            args.push((
-                arg.0.clone(),
-                def_val,
-                arg.2.clone(),
-                pat,
-            ));
+            args.push((arg.0.clone(), def_val, arg.2.clone(), pat));
         }
 
-
-            start_val.push((
-                store_const_value(
-                    Value::Macro(Box::new(Macro {
-                        args,
-                        body: m.body.statements.clone(),
-                        def_context: defaults.1.clone(),
-                        def_file: info.current_file.clone(),
-                        tag: m.properties.clone(),
-                    })),
-                    1,
-                    globals,
-                    &context,
-                ),
-                defaults.1,
-            ))
-
-
-
+        start_val.push((
+            store_const_value(
+                Value::Macro(Box::new(Macro {
+                    args,
+                    body: m.body.statements.clone(),
+                    def_context: defaults.1.clone(),
+                    def_file: info.current_file.clone(),
+                    tag: m.properties.clone(),
+                })),
+                1,
+                globals,
+                &context,
+            ),
+            defaults.1,
+        ))
     }
     Ok((start_val, inner_returns))
 }
-
 
 impl ast::Variable {
     pub fn to_value(
@@ -696,8 +693,6 @@
         }
 
         use ast::IdClass;
-
-
 
         match &self.value.body {
             ast::ValueBody::Resolved(r) => start_val.push((*r, context.clone())),
@@ -838,26 +833,31 @@
             }
 
             ast::ValueBody::Ternary(t) => {
-
-                let (evaled, returns) = t.condition.eval(&context, globals, info.clone(), constant)?;
+                let (evaled, returns) =
+                    t.condition
+                        .eval(&context, globals, info.clone(), constant)?;
                 // contexts of the conditional
 
                 inner_returns.extend(returns);
 
-                for (condition, context) in evaled { // through every conditional context
+                for (condition, context) in evaled {
+                    // through every conditional context
                     match &globals.stored_values[condition] {
                         Value::Bool(b) => {
-                            let answer = if *b {&t.if_expr} else {&t.else_expr};
-
-                            let (evaled, returns) = answer.eval(&context, globals, info.clone(), constant)?;
+                            let answer = if *b { &t.if_expr } else { &t.else_expr };
+
+                            let (evaled, returns) =
+                                answer.eval(&context, globals, info.clone(), constant)?;
                             inner_returns.extend(returns);
                             start_val.extend(evaled);
                         }
                         a => {
                             return Err(RuntimeError::RuntimeError {
-                                message: format!("Expected boolean condition in ternary statement, found {}", a.to_str(globals)),
+                                message: format!(
+                                    "Expected boolean condition in ternary statement, found {}",
+                                    a.to_str(globals)
+                                ),
                                 info,
-
                             })
                         }
                     }
@@ -878,11 +878,10 @@
                     // outputted from the first expression
                     let mut contexts = vec![context.clone()];
 
-
                     for case in cases {
                         // if there are no contexts left to deal with, we can leave the loop
                         if contexts.is_empty() {
-                            break
+                            break;
                         }
 
                         match &case.typ {
@@ -894,7 +893,8 @@
                                 // remember, we have to evaluate it in all the contexts we are working with
                                 let mut all_values = Vec::new();
                                 for c in &contexts {
-                                    let (evaled, returns) = v.eval(c, globals, info.clone(), constant)?;
+                                    let (evaled, returns) =
+                                        v.eval(c, globals, info.clone(), constant)?;
                                     inner_returns.extend(returns);
                                     all_values.extend(evaled);
                                 }
@@ -905,25 +905,16 @@
 
                                 // looping through all the values of the expression we just evaled
                                 for (val2, c) in all_values {
-
                                     // lets compare the two values with the == operator
                                     // since this is an expression in itself, we also have to assume
                                     // this will output multiple values
                                     let results = handle_operator(
-<<<<<<< HEAD
-                                        val1, 
-                                        val2, 
-                                        Builtin::EqOp, 
-                                        &c, 
-                                        globals, 
-=======
                                         val1,
                                         val2,
-                                        "_equal_",
+                                        Builtin::EqOp,
                                         &c,
                                         globals,
->>>>>>> 380a1465
-                                        &info
+                                        &info,
                                     )?;
 
                                     // lets loop through all those result values
@@ -933,7 +924,12 @@
                                                 // if the two values match, we output this value to the output "start val"
                                                 // we can't break here, because the two values might only match in this one context,
                                                 // and there may be more contexts left to check
-                                                let (evaled, returns) = case.body.eval(&c, globals, info.clone(), constant)?;
+                                                let (evaled, returns) = case.body.eval(
+                                                    &c,
+                                                    globals,
+                                                    info.clone(),
+                                                    constant,
+                                                )?;
                                                 inner_returns.extend(returns);
                                                 start_val.extend(evaled);
                                             } else {
@@ -944,21 +940,21 @@
                                             // if the == operator for that type doesn't output a boolean, it can't be
                                             // used in a switch statement
                                             return Err(RuntimeError::RuntimeError {
-                                                message: "== operator returned non-boolean value".to_string(),
+                                                message: "== operator returned non-boolean value"
+                                                    .to_string(),
                                                 info,
-
                                             });
                                         }
                                     }
                                 }
-
                             }
                             ast::CaseType::Pattern(p) => {
                                 // this is pretty much the same as the one before, except that we use .matches_pat
                                 // to check instead of ==
                                 let mut all_patterns = Vec::new();
                                 for c in &contexts {
-                                    let (evaled, returns) = p.eval(c, globals, info.clone(), constant)?;
+                                    let (evaled, returns) =
+                                        p.eval(c, globals, info.clone(), constant)?;
                                     inner_returns.extend(returns);
                                     all_patterns.extend(evaled);
                                 }
@@ -966,40 +962,41 @@
 
                                 for (pat, c) in all_patterns {
                                     let pat_val = globals.stored_values[pat].clone();
-                                    let b = globals.stored_values[val1].clone().matches_pat(&pat_val, &info, globals, &context)?;
+                                    let b = globals.stored_values[val1]
+                                        .clone()
+                                        .matches_pat(&pat_val, &info, globals, &context)?;
 
                                     if b {
-                                        let (evaled, returns) = case.body.eval(&c, globals, info.clone(), constant)?;
+                                        let (evaled, returns) =
+                                            case.body.eval(&c, globals, info.clone(), constant)?;
                                         inner_returns.extend(returns);
                                         start_val.extend(evaled);
                                     } else {
                                         contexts.push(c)
                                     }
-
                                 }
                             }
 
                             ast::CaseType::Default => {
                                 //this should be the last case, so we just return the body
                                 for c in &contexts {
-                                    let (evaled, returns) = case.body.eval(&c, globals, info.clone(), constant)?;
+                                    let (evaled, returns) =
+                                        case.body.eval(&c, globals, info.clone(), constant)?;
                                     inner_returns.extend(returns);
                                     start_val.extend(evaled);
                                 }
                             }
                         }
-
-                    }
-                }
-
-
-
-            }
-            ast::ValueBody::Obj(o) => { // parsing an obj
+                    }
+                }
+            }
+            ast::ValueBody::Obj(o) => {
+                // parsing an obj
 
                 let mut all_expr: Vec<ast::Expression> = Vec::new(); // all expressions
 
-                for prop in &o.props { // iterate through obj properties
+                for prop in &o.props {
+                    // iterate through obj properties
 
                     all_expr.push(prop.0.clone()); // this is the object key expression
                     all_expr.push(prop.1.clone()); // this is the object value expression
@@ -1012,7 +1009,6 @@
                 for (expressions, context) in evaled {
                     let mut obj: Vec<(u16, ObjParam)> = Vec::new();
                     for i in 0..(o.props.len()) {
-
                         let o_key = expressions[i * 2];
                         let o_val = expressions[i * 2 + 1];
                         // hopefully self explanatory
@@ -1170,8 +1166,10 @@
             }
 
             ast::ValueBody::Macro(m) => {
-                let (vals, inner_ret) = macro_to_value(m, &context, globals, info.clone(), constant)?;
-                start_val.extend(vals); inner_returns.extend(inner_ret);
+                let (vals, inner_ret) =
+                    macro_to_value(m, &context, globals, info.clone(), constant)?;
+                start_val.extend(vals);
+                inner_returns.extend(inner_ret);
             }
             //ast::ValueLiteral::Resolved(r) => out.push((r.clone(), context)),
             ast::ValueBody::Null => start_val.push((1, context.clone())),
@@ -1270,10 +1268,8 @@
                     let mut new_out: Vec<(StoredValue, Context, StoredValue)> = Vec::new();
 
                     for (prev_v, prev_c, _) in with_parent.clone() {
-
                         match globals.stored_values[prev_v].clone() {
-                            Value::Array(arr)  => {
-
+                            Value::Array(arr) => {
                                 let (evaled, returns) =
                                     i.eval(&prev_c, globals, info.clone(), constant)?;
                                 inner_returns.extend(returns);
@@ -1296,12 +1292,14 @@
                                             }
 
                                             if *n < 0.0 {
-                                                new_out.push((arr[len - (-n as usize)], index.1, prev_v));
+                                                new_out.push((
+                                                    arr[len - (-n as usize)],
+                                                    index.1,
+                                                    prev_v,
+                                                ));
                                             } else {
                                                 new_out.push((arr[*n as usize], index.1, prev_v));
                                             }
-
-
                                         }
                                         _ => {
                                             return Err(RuntimeError::RuntimeError {
@@ -1315,8 +1313,7 @@
                                     }
                                 }
                             }
-                            Value::Dict(d)  => {
-
+                            Value::Dict(d) => {
                                 let (evaled, returns) =
                                     i.eval(&prev_c, globals, info.clone(), constant)?;
                                 inner_returns.extend(returns);
@@ -1325,9 +1322,12 @@
                                         Value::Str(s) => {
                                             if !d.contains_key(s) {
                                                 return Err(RuntimeError::RuntimeError {
-                                                    message: format!("Cannot find key '{}' in dictionary",s),
+                                                    message: format!(
+                                                        "Cannot find key '{}' in dictionary",
+                                                        s
+                                                    ),
                                                     info,
-                                                })
+                                                });
                                             }
                                             new_out.push((d[s], index.1, prev_v));
                                         }
@@ -1345,7 +1345,6 @@
                             }
 
                             Value::Obj(o, _) => {
-
                                 let (evaled, returns) =
                                     i.eval(&prev_c, globals, info.clone(), constant)?;
                                 inner_returns.extend(returns);
@@ -1434,9 +1433,8 @@
                                         }
                                     }
                                 }
-
-                            }
-                            Value::Str(s)  => {
+                            }
+                            Value::Str(s) => {
                                 let arr: Vec<char> = s.chars().collect();
 
                                 let (evaled, returns) =
@@ -1462,14 +1460,13 @@
 
                                             let val = if *n < 0.0 {
                                                 Value::Str(arr[len - (-n as usize)].to_string())
-
                                             } else {
                                                 Value::Str(arr[*n as usize].to_string())
                                             };
-                                            let stored = store_const_value(val, 1, globals, &index.1);
+                                            let stored =
+                                                store_const_value(val, 1, globals, &index.1);
 
                                             new_out.push((stored, index.1, prev_v));
-
                                         }
                                         _ => {
                                             return Err(RuntimeError::RuntimeError {
@@ -1499,12 +1496,18 @@
                 }
 
                 ast::Path::Increment => {
-                    for (prev_v,prev_c, _) in &mut with_parent {
+                    for (prev_v, prev_c, _) in &mut with_parent {
                         let is_mutable = globals.stored_values.map[&prev_v].mutable;
                         match &mut globals.stored_values[*prev_v] {
                             Value::Number(n) => {
                                 *n += 1.0;
-                                *prev_v = store_val_m(Value::Number(*n - 1.0),1, globals, prev_c, is_mutable);
+                                *prev_v = store_val_m(
+                                    Value::Number(*n - 1.0),
+                                    1,
+                                    globals,
+                                    prev_c,
+                                    is_mutable,
+                                );
                             }
                             _ => {
                                 return Err(RuntimeError::RuntimeError {
@@ -1517,12 +1520,18 @@
                 }
 
                 ast::Path::Decrement => {
-                    for (prev_v,prev_c, _) in &mut with_parent {
+                    for (prev_v, prev_c, _) in &mut with_parent {
                         let is_mutable = globals.stored_values.map[&prev_v].mutable;
                         match &mut globals.stored_values[*prev_v] {
                             Value::Number(n) => {
                                 *n -= 1.0;
-                                *prev_v = store_val_m(Value::Number(*n + 1.0),1, globals, prev_c, is_mutable);
+                                *prev_v = store_val_m(
+                                    Value::Number(*n + 1.0),
+                                    1,
+                                    globals,
+                                    prev_c,
+                                    is_mutable,
+                                );
                             }
                             _ => {
                                 return Err(RuntimeError::RuntimeError {
@@ -1587,30 +1596,43 @@
                             }
 
                             Value::TypeIndicator(_) => {
-                                if args.len() != 1 { // cast takes 1 argument only
+                                if args.len() != 1 {
+                                    // cast takes 1 argument only
                                     return Err(RuntimeError::RuntimeError {
-                                        message: format!("casting takes one argument, but {} were provided", args.len()),
+                                        message: format!(
+                                            "casting takes one argument, but {} were provided",
+                                            args.len()
+                                        ),
                                         info,
-                                    })
+                                    });
                                 }
 
                                 // one value for each context
                                 let mut all_values = Returns::new();
 
                                 //find out whats in the thing we are casting first, its a tuple because contexts and stuff
-                                let (evaled, returns) = args[0].value.eval(cont, globals, info.clone(), constant)?;
+                                let (evaled, returns) =
+                                    args[0].value.eval(cont, globals, info.clone(), constant)?;
 
                                 //return statements are weird in spwn
                                 inner_returns.extend(returns);
 
                                 // go through each context, c = context
                                 for (val, c) in evaled {
-                                    let evaled = handle_operator(val, *v, Builtin::AsOp, &c, globals, &info)?; // just use the "as" operator
+                                    let evaled = handle_operator(
+                                        val,
+                                        *v,
+                                        Builtin::AsOp,
+                                        &c,
+                                        globals,
+                                        &info,
+                                    )?; // just use the "as" operator
                                     all_values.extend(evaled);
                                 }
 
                                 with_parent =
-                                all_values.iter().map(|x| (x.0, x.1.clone(), *v)).collect(); // not sure but it looks important
+                                    all_values.iter().map(|x| (x.0, x.1.clone(), *v)).collect();
+                                // not sure but it looks important
                             }
 
                             Value::BuiltinFunction(name) => {
@@ -1717,12 +1739,7 @@
                         if let Value::Number(n) = globals.stored_values[final_value.0] {
                             let end = convert_to_int(n, &info)?;
                             *final_value = (
-                                store_value(
-                                    Value::Range(0, end, 1),
-                                    1,
-                                    globals,
-                                    &context,
-                                ),
+                                store_value(Value::Range(0, end, 1), 1, globals, &context),
                                 final_value.1.clone(),
                             );
                         } else {
@@ -1751,18 +1768,18 @@
         //             .expect("index not found"))
         //             .allow_context_change = true;
 
-
         //     }
         // }
         if !self.tag.tags.is_empty() {
             for (val, _) in &out {
-                if let Value::Macro(m) = &mut globals.stored_values[*val] { m.tag.tags.extend(self.tag.tags.clone()) }
+                if let Value::Macro(m) = &mut globals.stored_values[*val] {
+                    m.tag.tags.extend(self.tag.tags.clone())
+                }
             }
         }
 
         Ok((out, inner_returns))
     }
-
 
     pub fn is_undefinable(&self, context: &Context, globals: &mut Globals) -> bool {
         //use crate::fmt::SpwnFmt;
@@ -1773,19 +1790,21 @@
         // println!("hello? {}", self.fmt(0));
         let mut current_ptr = match &self.value.body {
             ast::ValueBody::Symbol(a) => {
-
                 if let Some(ptr) = context.variables.get(a) {
                     if self.path.is_empty() {
                         //redefine
                         if globals.is_mutable(*ptr) {
-                            return true
-                        }
-                        if globals.stored_values[*ptr].clone()
-                        .member(String::from("_assign_"), &context, globals).is_some() {
+                            return true;
+                        }
+                        if globals.stored_values[*ptr]
+                            .clone()
+                            .member(String::from("_assign_"), &context, globals)
+                            .is_some()
+                        {
                             // if it has assign operator implemented
-                            return true
-                        }
-                        return false
+                            return true;
+                        }
+                        return false;
                     }
                     *ptr
                 } else {
@@ -1815,15 +1834,12 @@
         for p in &self.path {
             match p {
                 ast::Path::Member(m) => {
-
                     if let Value::Dict(d) = &globals.stored_values[current_ptr] {
                         match d.get(m) {
                             Some(s) => current_ptr = *s,
                             None => return false,
                         }
-
                     } else {
-
                         return true;
                     }
                 }
@@ -1846,19 +1862,15 @@
                     if i.values.len() == 1 {
                         if let ast::ValueBody::Str(s) = &i.values[0].value.body {
                             match &globals.stored_values[current_ptr] {
-                                Value::Dict(d)  => {
-                                    return d.get(s).is_some()
-
-                                }
+                                Value::Dict(d) => return d.get(s).is_some(),
                                 _ => return true,
                             }
                         } else {
-                            return true
+                            return true;
                         }
                     } else {
-                        return true
-                    }
-
+                        return true;
+                    }
                 }
                 _ => return true,
             }
@@ -1873,13 +1885,10 @@
         context: &mut Context,
         globals: &mut Globals,
         info: &CompilerInfo,
-
     ) -> Result<StoredValue, RuntimeError> {
         // when None, the value is already defined
         use crate::fmt::SpwnFmt;
         let mut defined = true;
-
-
 
         let value = match &self.operator {
             Some(ast::UnaryOperator::Let) => store_value(Value::Null, 1, globals, context),
@@ -1898,7 +1907,7 @@
                     if self.path.is_empty() {
                         //redefine
                         *ptr = value;
-                        return Ok(value)
+                        return Ok(value);
                     }
                     *ptr
                 } else {
@@ -1938,10 +1947,9 @@
             }
         };
 
-
-
         for p in &self.path {
-            (*globals.stored_values.map.get_mut(&value).unwrap()).lifetime = globals.get_lifetime(current_ptr);
+            (*globals.stored_values.map.get_mut(&value).unwrap()).lifetime =
+                globals.get_lifetime(current_ptr);
             if !defined {
                 return Err(RuntimeError::RuntimeError {
                     message: format!("Cannot run {} on an undefined value", p.fmt(0)),
@@ -1980,19 +1988,25 @@
                     let (evaled, _) = i.eval(&context, globals, info.clone(), true)?;
                     let first_context_eval = evaled[0].0;
                     match &globals.stored_values[current_ptr] {
-                        Value::Dict(d)  => {
+                        Value::Dict(d) => {
                             if evaled.len() > 1 {
                                 println!("Warning: context splitting inside of an index definition. Use $.dict_add for better results");
                             }
-                            if let Value::Str(st) = globals.stored_values[first_context_eval].clone() {
-
+                            if let Value::Str(st) =
+                                globals.stored_values[first_context_eval].clone()
+                            {
                                 match d.get(&st) {
                                     Some(_) => current_ptr = first_context_eval,
                                     None => {
-                                        let stored = globals.stored_values.map.get_mut(&current_ptr).unwrap();
+                                        let stored = globals
+                                            .stored_values
+                                            .map
+                                            .get_mut(&current_ptr)
+                                            .unwrap();
                                         if !stored.mutable {
                                             return Err(RuntimeError::RuntimeError {
-                                                message: "Cannot edit members of a constant value".to_string(),
+                                                message: "Cannot edit members of a constant value"
+                                                    .to_string(),
                                                 info: info.clone(),
                                             });
                                         }
@@ -2007,7 +2021,8 @@
                                 };
                             } else {
                                 return Err(RuntimeError::RuntimeError {
-                                    message: "Only string indexes are supported for dicts".to_string(),
+                                    message: "Only string indexes are supported for dicts"
+                                        .to_string(),
                                     info: info.clone(),
                                 });
                             }
@@ -2015,16 +2030,16 @@
                         _ => {
                             return Err(RuntimeError::RuntimeError {
                                 message: "Other values are not supported yet".to_string(),
-                                info: info.clone()
+                                info: info.clone(),
                             })
-                        },
+                        }
                     }
                 }
                 ast::Path::Associated(m) => {
                     match &globals.stored_values[current_ptr] {
                         Value::TypeIndicator(t) => match (*globals).implementations.get_mut(t) {
                             Some(imp) => {
-                                if let Some((val,_)) = imp.get(m) {
+                                if let Some((val, _)) = imp.get(m) {
                                     current_ptr = *val;
                                 } else {
                                     (*imp).insert(m.clone(), (value, true));
