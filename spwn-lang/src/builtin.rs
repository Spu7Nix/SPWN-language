//! Defining all native types (and functions?)
use crate::ast::ObjectMode;
use crate::compiler::{create_error, RuntimeError, NULL_STORAGE};
use crate::compiler_types::*;
use crate::context::*;
use crate::globals::Globals;
use crate::levelstring::*;
use std::collections::HashMap;
use std::fs;

use crate::value::*;
use crate::value_storage::*;
use std::io::stdout;
use std::io::Write;
//use text_io;
use crate::compiler_info::{CodeArea, CompilerInfo};

macro_rules! arg_length {
    ($info:expr , $count:expr, $args:expr , $message:expr) => {
        if $args.len() != $count {
            return Err(RuntimeError::BuiltinError {
                message: $message,
                info: $info,
            });
        }
    };
}

pub type ArbitraryId = u16;
pub type SpecificId = u16;
#[derive(Debug, Copy, Clone, PartialEq, Eq, Hash, PartialOrd, Ord)]
pub enum Id {
    Specific(SpecificId),
    Arbitrary(ArbitraryId), // will be given specific ids at the end of compilation
}

#[derive(Copy, Clone, PartialEq, Eq, Hash, PartialOrd, Ord)]
pub struct Group {
    pub id: Id,
}

impl std::fmt::Debug for Group {
    fn fmt(&self, f: &mut std::fmt::Formatter<'_>) -> std::fmt::Result {
        match self.id {
            Id::Specific(n) => f.write_str(&format!("{}g", n)),
            Id::Arbitrary(n) => f.write_str(&format!("{}?g", n)),
        }
    }
}

impl Group {
    pub fn new(id: SpecificId) -> Self {
        //creates new specific group
        Group {
            id: Id::Specific(id),
        }
    }

    pub fn next_free(counter: &mut ArbitraryId) -> Self {
        //creates new specific group
        (*counter) += 1;
        Group {
            id: Id::Arbitrary(*counter),
        }
    }
}

#[derive(Debug, Copy, Clone, PartialEq, Eq)]
pub struct Color {
    pub id: Id,
}

impl Color {
    pub fn new(id: SpecificId) -> Self {
        //creates new specific color
        Self {
            id: Id::Specific(id),
        }
    }

    pub fn next_free(counter: &mut ArbitraryId) -> Self {
        //creates new specific color
        (*counter) += 1;
        Self {
            id: Id::Arbitrary(*counter),
        }
    }
}

#[derive(Debug, Copy, Clone, PartialEq, Eq, Hash)]
pub struct Block {
    pub id: Id,
}

impl Block {
    pub fn new(id: SpecificId) -> Self {
        //creates new specific block
        Self {
            id: Id::Specific(id),
        }
    }

    pub fn next_free(counter: &mut ArbitraryId) -> Self {
        //creates new specific block
        (*counter) += 1;
        Self {
            id: Id::Arbitrary(*counter),
        }
    }
}
#[derive(Debug, Copy, Clone, PartialEq, Eq, Hash)]
pub struct Item {
    pub id: Id,
}

impl Item {
    pub fn new(id: SpecificId) -> Self {
        //creates new specific item id
        Self {
            id: Id::Specific(id),
        }
    }

    pub fn next_free(counter: &mut ArbitraryId) -> Self {
        //creates new specific item id
        (*counter) += 1;
        Self {
            id: Id::Arbitrary(*counter),
        }
    }
}

pub fn context_trigger(context: &Context, uid_counter: &mut usize) -> GdObj {
    let mut params = HashMap::new();
    params.insert(57, ObjParam::Group(context.start_group));
    (*uid_counter) += 1;
    GdObj {
        params: HashMap::new(),
        func_id: context.func_id,
        mode: ObjectMode::Trigger,
        unique_id: *uid_counter,
        sync_group: context.sync_group,
        sync_part: context.sync_part,
    }
}

pub const TYPE_MEMBER_NAME: &str = "type";
impl Value {
    pub fn member(
        &self,
        member: String,
        context: &Context,
        globals: &mut Globals,
        info: CompilerInfo,
    ) -> Option<StoredValue> {
        let get_impl = |t: u16, m: String| match globals.implementations.get(&t) {
            Some(imp) => imp.get(&m).map(|mem| mem.0),
            None => None,
        };
        if member == TYPE_MEMBER_NAME {
            Some(match self {
                Value::Dict(dict) => match dict.get(TYPE_MEMBER_NAME) {
                    Some(value) => *value,
                    None => store_value(
                        Value::TypeIndicator(self.to_num(globals)),
                        1,
                        globals,
                        context,
                        info.position,
                    ),
                },

                _ => store_value(
                    Value::TypeIndicator(self.to_num(globals)),
                    1,
                    globals,
                    context,
                    info.position,
                ),
            })
        } else {
            match self {
                // Value::Func(f) => {
                //     if member == "group" {
                //         return Some(store_value(
                //             Value::Group(f.start_group),
                //             1,
                //             globals,
                //             context,
                //         ));
                //     }
                // }
                Value::Str(a) => {
                    if member == "length" {
                        return Some(store_value(
                            Value::Number(a.len() as f64),
                            1,
                            globals,
                            context,
                            info.position,
                        ));
                    }
                }
                Value::Array(a) => {
                    if member == "length" {
                        return Some(store_const_value(
                            Value::Number(a.len() as f64),
                            1,
                            globals,
                            context,
                            info.position,
                        ));
                    }
                }
                Value::Range(start, end, step) => match member.as_ref() {
                    "start" => {
                        return Some(store_const_value(
                            Value::Number(*start as f64),
                            1,
                            globals,
                            context,
                            info.position,
                        ))
                    }
                    "end" => {
                        return Some(store_const_value(
                            Value::Number(*end as f64),
                            1,
                            globals,
                            context,
                            info.position,
                        ))
                    }
                    "step_size" => {
                        return Some(store_const_value(
                            Value::Number(*step as f64),
                            1,
                            globals,
                            context,
                            info.position,
                        ))
                    }
                    _ => (),
                },
                _ => (),
            };

            let my_type = self.to_num(globals);

            match self {
                Value::Builtins => match Builtin::from_str(member.as_str()) {
                    Err(_) => None,
                    Ok(builtin) => Some(store_value(
                        Value::BuiltinFunction(builtin),
                        1,
                        globals,
                        context,
                        info.position,
                    )),
                },
                Value::Dict(dict) => match dict.get(&member) {
                    Some(value) => Some(*value),
                    None => get_impl(my_type, member),
                },
                Value::TriggerFunc(f) => {
                    if &member == "start_group" {
                        Some(store_value(
                            Value::Group(f.start_group),
                            1,
                            globals,
                            context,
                            info.position,
                        ))
                    } else {
                        get_impl(my_type, member)
                    }
                }
                _ => get_impl(my_type, member),
            }
        }
    }
}

use std::str::FromStr;

macro_rules! typed_argument_check {

    (($globals:ident, $arg_index:ident, $arguments:ident, $info:ident, $context:ident)  ($($arg_name:ident),*)) => {
        #[allow(unused_variables)]
        #[allow(unused_mut)]
        #[allow(unused_parens)]
        let ( $($arg_name),*) = clone_and_get_value($arguments[$arg_index], $globals.get_lifetime($arguments[$arg_index]), $globals, $context.start_group, true);
    };

    (($globals:ident, $arg_index:ident, $arguments:ident, $info:ident, $context:ident) mut ($($arg_name:ident),*)) => {
        #[allow(unused_variables)]
        #[allow(unused_mut)]
        #[allow(unused_parens)]
        let ( $(mut $arg_name),*) = $globals.stored_values[$arguments[$arg_index]].clone();
    };

    (($globals:ident, $arg_index:ident, $arguments:ident, $info:ident, $context:ident) ($($arg_name:ident),*): $arg_type:ident) => {
        #[allow(unused_variables)]
        #[allow(unused_mut)]
        #[allow(unused_parens)]

        let  ( $($arg_name),*) = match clone_and_get_value($arguments[$arg_index], $globals.get_lifetime($arguments[$arg_index]), $globals, $context.start_group, true) {
            Value::$arg_type($($arg_name),*) => ($($arg_name),*),

            a => {
                return Err(RuntimeError::BuiltinError {
                    message: format!(
                        "Expected {} for argument {}, found {}",
                        stringify!($arg_type),
                        $arg_index + 1,
                        a.to_str($globals)
                    ),
                    info: $info,
                })
            }
        };
    };

    (($globals:ident, $arg_index:ident, $arguments:ident, $info:ident, $context:ident) mut ($($arg_name:ident),*): $arg_type:ident) => {
        #[allow(unused_variables)]
        #[allow(unused_mut)]
        #[allow(unused_parens)]
        let  ( $(mut $arg_name),*) = match $globals.stored_values[$arguments[$arg_index]].clone() {
            Value::$arg_type($($arg_name),*) => ($($arg_name),*),

            a => {
                return Err(RuntimeError::BuiltinError {
                    message: format!(
                        "Expected {} for argument {}, found {}",
                        stringify!($arg_type),
                        $arg_index + 1,
                        a.to_str($globals)
                    ),
                    info: $info,
                })
            }
        };
    };


}

macro_rules! reassign_variable {

    (($globals:ident, $arg_index:ident, $arguments:ident, $info:ident) mut ($($arg_name:ident),*)) => {

        $globals.stored_values[$arguments[$arg_index]] = ($($arg_name)*);
        $globals.stored_values.set_mutability($arguments[$arg_index], true);
    };

    (($globals:ident, $arg_index:ident, $arguments:ident, $info:ident) mut ($($arg_name:ident),*): $arg_type:ident) => {
        $globals.stored_values[$arguments[$arg_index]] = Value::$arg_type($($arg_name),*);
        $globals.stored_values.set_mutability($arguments[$arg_index], true);
    };

    (($globals:ident, $arg_index:ident, $arguments:ident, $info:ident) ($($arg_name:ident),*)) => {};

    (($globals:ident, $arg_index:ident, $arguments:ident, $info:ident) ($($arg_name:ident),*): $arg_type:ident) => {};


}

macro_rules! builtin_arg_mut_check {
    (($globals:ident, $arg_index:ident, $arguments:ident, $info:ident, $context:ident) mut ($($arg_name:ident),*)$(: $arg_type:ident)?) => {
        if !$globals.can_mutate($arguments[$arg_index]) {
            return Err(RuntimeError::MutabilityError {
                info: $info,
                val_def: $globals.get_area($arguments[$arg_index]),
            });
        }
        let fn_context = $globals.get_val_fn_context($arguments[$arg_index], $info.clone())?;
        if fn_context != $context.start_group {
            return Err(RuntimeError::ContextChangeMutateError {
                info: $info,
                val_def: $globals.get_area($arguments[$arg_index]),
                context_changes: $context.fn_context_change_stack.clone(),
            });
        }
    };
    (($globals:ident, $arg_index:ident, $arguments:ident, $info:ident, $context:ident) ($($arg_name:ident),*)$(: $arg_type:ident)?) => {};
}

macro_rules! builtins {

    {
        ($arguments:ident, $info:ident, $globals:ident, $context:ident)
        $(
            [$variant:ident] fn $name:ident(
                $(
                    $(
                        $($mut:ident)? ($($arg_name:ident),*)$(: $arg_type:ident)?
                    ),+
                )?
            ) $body:block
        )*
    } => {

        #[derive(Debug,Clone, Copy, PartialEq, Eq)]
        pub enum Builtin {
            $(
                $variant,
            )*
        }
        pub const BUILTIN_LIST: &[Builtin] = &[
            $(
                Builtin::$variant,
            )*
        ];
        pub fn built_in_function(
            func: Builtin,
            $arguments: Vec<StoredValue>,
            $info: CompilerInfo,
            $globals: &mut Globals,
            $context: &Context,
        ) -> Result<Value, RuntimeError> {

            match func {
                $(
                    Builtin::$variant => {

                        $(
                            #[allow(unused_assignments)]
                            let mut arg_index = 0;
                            $(
                                if arg_index >= $arguments.len() {
                                    return Err(RuntimeError::BuiltinError {
                                        message: String::from(
                                            "Too few arguments provided",
                                        ),
                                        $info,
                                    })
                                }

                                builtin_arg_mut_check!(
                                    ($globals, arg_index, $arguments, $info, $context) $($mut)?
                                    ($($arg_name),*)$(: $arg_type)?
                                );
                                typed_argument_check!(
                                    ($globals, arg_index, $arguments, $info, $context) $($mut)?
                                    ($($arg_name),*)$(: $arg_type)?
                                );

                                arg_index += 1;
                            )+
                            if arg_index < $arguments.len() - 1 {
                                return Err(RuntimeError::BuiltinError {
                                    message: String::from(
                                        "Too many arguments provided",
                                    ),
                                    $info,
                                })
                            }
                        )?

                        let out = $body;

                        $(

                            arg_index = 0;
                            $(


                                reassign_variable!(
                                    ($globals, arg_index, $arguments, $info) $($mut)? ($($arg_name),*)$(: $arg_type)?
                                );


                                arg_index += 1;
                            )+
                        )?
                        Ok(out)

                    }
                )+
            }
        }

        impl std::str::FromStr for Builtin {
            type Err = ();

            fn from_str(s: &str) -> std::result::Result<Builtin, Self::Err> {
                match s {
                    $(stringify!($name) => Ok(Self::$variant),)*
                    _ => Err(())
                }
            }
        }
        impl From<Builtin> for String {
            fn from(b: Builtin) -> Self {
                match b {
                    $(
                        Builtin::$variant => stringify!($name).to_string(),
                    )*
                }
            }
        }


    };
}

builtins! {
    (arguments, info, globals, context)

    [Assert]
    fn assert((b): Bool) {
        if !b {
            return Err(RuntimeError::BuiltinError {
                message: String::from("Assertion failed"),
                info,
            });
        } else {
            Value::Null
        }
    }

    [Print]
    fn print() {
        let mut out = String::new();
        for val in arguments {
            out += &globals.stored_values[val].to_str(globals);
        }
        println!("{}", out);
        Value::Null
    }

    [Time]
    fn time() {
        arg_length!(info, 0, arguments, "Expected no arguments".to_string());
        use std::time::SystemTime;
        let now = match SystemTime::now().duration_since(SystemTime::UNIX_EPOCH) {
            Ok(time) => time,
            Err(e) => {
                return Err(RuntimeError::BuiltinError {
                    message: format!("System time error: {}", e),
                    info,
                })
            }
        }
        .as_secs();
        Value::Number(now as f64)
    }

    [SpwnVersion]
    fn spwn_version() {
        arg_length!(info, 0, arguments, "Expected no arguments".to_string());

        Value::Str(env!("CARGO_PKG_VERSION").to_string())
    }

    [GetInput]
    fn get_input((prompt): Str) {
        print!("{}", prompt);
        stdout()
            .flush()
            .expect("Unexpected error occurred when trying to get user input");
        Value::Str(text_io::read!("{}\n"))
    }

    [Matches]
    fn matches((val), (pattern)) {
        Value::Bool(val.matches_pat(&pattern, &info, globals, context)?)
    }

    [B64Encode]
    fn b64encode((s): Str) {
        let encrypted = base64::encode(s.as_bytes());
        Value::Str(encrypted)
    }

    [B64Decode]
    fn b64decode((s): Str) {
        let decrypted = match base64::decode(&s) {
            Ok(s) => s,
            Err(e) => {
                return Err(RuntimeError::BuiltinError {
                    message: format!("Base 64 error: {}", e),
                    info,
                })
            }
        };
        Value::Str(String::from_utf8_lossy(&decrypted).to_string())
    }

    [Sin] fn sin((n): Number) { Value::Number(n.sin()) }
    [Cos] fn cos((n): Number) { Value::Number(n.cos()) }
    [Tan] fn tan((n): Number) { Value::Number(n.tan()) }

    [Asin] fn asin((n): Number) { Value::Number(n.asin()) }
    [Acos] fn acos((n): Number) { Value::Number(n.acos()) }
    [Atan] fn atan((n): Number) { Value::Number(n.atan()) }

    [Floor] fn floor((n): Number) { Value::Number(n.floor()) }
    [Ceil] fn ceil((n): Number) { Value::Number(n.ceil()) }

    [Abs] fn abs((n): Number) {Value::Number(n.abs())}
    [Acosh] fn acosh((n): Number) {Value::Number(n.acosh())}
    [Asinh] fn asinh((n): Number) {Value::Number(n.asinh())}
    [Atan2] fn atan2((x): Number, (y): Number) {Value::Number(x.atan2(y))}
    [Atanh] fn atanh((n): Number) {Value::Number(n.atanh())}
    [Cbrt] fn cbrt((n): Number) {Value::Number(n.cbrt())}
    [Cosh] fn cosh((n): Number) {Value::Number(n.cosh())}
    [Exp] fn exp((n): Number) {Value::Number(n.exp())}
    [Exp2] fn exp2((n): Number) {Value::Number(n.exp2())}
    [Expm1] fn exp_m1((n): Number) {Value::Number(n.exp_m1())}
    [Fract] fn fract((n): Number) {Value::Number(n.fract())}

    [Sqrt] fn sqrt((n): Number) {Value::Number(n.sqrt())}
    [Sinh] fn sinh((n): Number) {Value::Number(n.sinh())}
    [Tanh] fn tanh((n): Number) {Value::Number(n.tanh())}
    [NaturalLog] fn ln((n): Number) {Value::Number(n.ln())}
    [Log] fn log((n): Number, (base): Number) {Value::Number(n.log(base))}
    [Min] fn min((a): Number, (b): Number) {Value::Number(a.min(b))}
    [Max] fn min((a): Number, (b): Number) {Value::Number(a.max(b))}
    [Round] fn round((n): Number) {Value::Number(n.round())}
    [Hypot] fn hypot((a): Number, (b): Number) {Value::Number(a.hypot(b))}

    [Add]
    fn add((obj, mode): Obj) {

        let mut obj_map = HashMap::<u16, ObjParam>::new();

        for p in obj {
            obj_map.insert(p.0, p.1.clone());
            // add params into map
        }

        match mode {
            ObjectMode::Object => {
                if context.start_group.id != Id::Specific(0) {
                    return Err(RuntimeError::BuiltinError { // objects cant be added dynamically, of course
                        message: String::from(
                            "you cannot add an obj type object at runtime"),
                        info
                    });
                }
                (*globals).uid_counter += 1;
                let obj = GdObj {
                    params: obj_map,
                    func_id: context.func_id,
                    mode: ObjectMode::Object,
                    unique_id: globals.uid_counter,
                    sync_group: context.sync_group,
                    sync_part: context.sync_part,
                };
                (*globals).objects.push(obj)
            }
            ObjectMode::Trigger => {

                let obj = GdObj {
                    params: obj_map,
                    mode: ObjectMode::Trigger,
                    ..context_trigger(context, &mut globals.uid_counter)
                }
                .context_parameters(context);
                (*globals).trigger_order += 1;
                (*globals).func_ids[context.func_id]
                    .obj_list
                    .push((obj, globals.trigger_order))
            }
        };
        Value::Null
    }

    [Append]
    fn append(mut (arr): Array, (val)) {
        //set lifetime to the lifetime of the array

        let cloned = clone_value(
            arguments[1],
            globals.get_lifetime(arguments[0]),
            globals,
            context.start_group,
            !globals.is_mutable(arguments[1]),
            globals.get_area(arguments[1])
        );

        (arr).push(cloned);

        Value::Null
    }

    [SplitStr]
    fn split_str((s): Str, (substr): Str) {

        let mut output = Vec::<StoredValue>::new();

        for split in s.split(&*substr) {
            let entry =
                store_const_value(Value::Str(split.to_string()), 1, globals, context, CodeArea::new());
            output.push(entry);
        }

        Value::Array(output)
    }

    [EditObj]
    fn edit_obj(mut (o, m): Obj, (key), (value)) {

        let (okey, oval) = {
            let (key, pattern) = match key {
                Value::Number(n) => (n as u16, None),

                Value::Dict(d) => {
                    // this is specifically for object_key dicts
                    let gotten_type = d.get(TYPE_MEMBER_NAME);
                    if gotten_type == None
                        || globals.stored_values[*gotten_type.unwrap()]
                            != Value::TypeIndicator(19)
                    {
                        // 19 = object_key??
                        return Err(RuntimeError::TypeError {
                            expected: "number or @object_key".to_string(),
                            found: globals.get_type_str(arguments[1]),
                            val_def: globals.get_area(arguments[1]),
                            info,
                        })
                    }

                    let id = d.get("id");
                    if id == None {
                        return Err(RuntimeError::CustomError(create_error(
                            info,
                            "object key has no 'id' member",
                            &[],
                            None,
                        )));
                    }
                    let pattern = d.get("pattern");
                    if pattern == None {
                        return Err(RuntimeError::CustomError(create_error(
                            info,
                            "object key has no 'pattern' member",
                            &[],
                            None,
                        )));
                    }

                    (
                        match &globals.stored_values[*id.unwrap()] {
                            // check if the ID is actually an int. it should be
                            Value::Number(n) => *n as u16,
                            _ => {
                                return Err(RuntimeError::TypeError {
                                    expected: "number".to_string(),
                                    found: globals.get_type_str(*id.unwrap()),
                                    val_def: globals.get_area(*id.unwrap()),
                                    info,
                                })
                            }
                        },
                        Some(globals.stored_values[*pattern.unwrap()].clone()),
                    )
                }
                a => {
                    return Err(RuntimeError::TypeError {
                        expected: "number or @object_key".to_string(),
                        found: a.get_type_str(globals),
                        val_def: globals.get_area(arguments[1]),
                        info,
                    })
                }
            };

            if m == ObjectMode::Trigger && (key == 57 || key == 62) {
                // group ids and stuff on triggers
                return Err(RuntimeError::CustomError(create_error(
                    info,
                    "You are not allowed to set the group ID(s) or the spawn triggered state of a @trigger. Use obj instead",
                    &[],
                    None,
                )))
            }

            if let Some(ref pat) = pattern {
                if !value.matches_pat(pat, &info, globals, context)? {
                    return Err(RuntimeError::TypeError {
                        expected: pat.to_str(globals),
                        found: value.get_type_str(globals),
                        val_def: globals.get_area(arguments[2]),
                        info,
                    });
                }
            }
            let err = Err(RuntimeError::CustomError(create_error(
                info.clone(),
                &format!(
                    "{} is not a valid object value",
                    value.to_str(globals)
                ),
                &[],
                None,
            )));

            let out_val = match &value {
                // its just converting value to objparam basic level stuff
                Value::Number(n) => ObjParam::Number(*n),
                Value::Str(s) => ObjParam::Text(s.clone()),
                Value::TriggerFunc(g) => ObjParam::Group(g.start_group),

                Value::Group(g) => ObjParam::Group(*g),
                Value::Color(c) => ObjParam::Color(*c),
                Value::Block(b) => ObjParam::Block(*b),
                Value::Item(i) => ObjParam::Item(*i),

                Value::Bool(b) => ObjParam::Bool(*b),

                Value::Array(a) => {
                    ObjParam::GroupList({
                        let mut out = Vec::new();
                        for s in a {
                            out.push(match globals.stored_values[*s] {
                            Value::Group(g) => g,
                            _ => return Err(RuntimeError::CustomError(create_error(
                                info,
                                "Arrays in object parameters can only contain groups",
                                &[],
                                None,
                            )))
                        })
                        }

                        out
                    })
                }
                obj @ Value::Dict(_) => {
                    let typ = obj.member(TYPE_MEMBER_NAME.to_string(), context, globals, info).unwrap();
                    if globals.stored_values[typ] == Value::TypeIndicator(20) {
                        ObjParam::Epsilon
                    } else {
                        return err;
                    }
                }
                _ => {
                    return err;
                }
            };

            (key, out_val)
        };

        if !o.contains(&(okey, oval.clone())) {
            o.push((okey, oval))
        }


        Value::Null
    }

    [Mutability]
    fn mutability((var)) {
        Value::Bool(globals.can_mutate(arguments[0]))
    }

    [ExtendTriggerFunc]
    fn extend_trigger_func((group),(mac): Macro) {
        let group = match group {
            Value::Group(g) => g,
            Value::TriggerFunc(f) => f.start_group,
            a => {
                return Err(RuntimeError::BuiltinError {
                    message: format!(
                        "Expected group or trigger function, found {}",
                        a.to_str(globals)
                    ),
                    info,
                })
            }
        };


        let mut new_context = context.clone();
        new_context.start_group = group;
        let new_info = info.clone();
        new_context.fn_context_change_stack = vec![info.position];
        //new_info.last_context_change_stack = vec![info.position];

        execute_macro((*mac, Vec::new()), &new_context, globals, NULL_STORAGE, new_info)?;

        Value::Null
    }

    [ReadFile]
    fn readfile() {
        if arguments.is_empty() || arguments.len() > 2 {
            return Err(RuntimeError::BuiltinError {
                message: String::from("Expected 1 or 2 arguments, the path to the file and the data format (default: utf-8)"),
                info,
            });
        }

        let val = globals.stored_values[arguments[0]].clone();
        match val {
            Value::Str(p) => {
                let format = match arguments.get(1) {
                    Some(val) => {
                        if let Value::Str(s) = &globals.stored_values[*val] {
                            s
                        } else {
                            return Err(RuntimeError::BuiltinError {
                                message:
                                    "Data format needs to be a string (\"text\" or \"bin\")"
                                        .to_string(),
                                info,
                            });
                        }
                    }
                    _ => "text",
                };
                let path = globals
                    .path
                    .clone()
                    .parent()
                    .expect("Your file must be in a folder!")
                    .join(&p);

                if !path.exists() {
                    return Err(RuntimeError::BuiltinError {
                        message: "Path doesn't exist".to_string(),
                        info,
                    });
                }
                match format {
                    "text" => {
                        let ret = fs::read_to_string(path);
                        let rval = match ret {
                            Ok(file) => file,
                            Err(e) => {
                                return Err(RuntimeError::BuiltinError {
                                    message: format!("Problem opening the file: {}", e),
                                    info,
                                });
                            }
                        };
                        Value::Str(rval)
                    }
                    "bin" => {
                        let ret = fs::read(path);
                        let rval = match ret {
                            Ok(file) => file,
                            Err(e) => {
                                return Err(RuntimeError::BuiltinError {
                                    message: format!("Problem opening the file: {}", e),
                                    info,
                                });
                            }
                        };
                        Value::Array(
                            rval.iter()
                                .map(|b| {
                                    store_value(Value::Number(*b as f64), 1, globals, context, CodeArea::new())
                                })
                                .collect(),
                        )
                    }
                    _ => {
                        return Err(RuntimeError::BuiltinError {
                            message: "Invalid data format ( use \"text\" or \"bin\")"
                                .to_string(),
                            info,
                        })
                    }
                }
            }
            _ => {
                return Err(RuntimeError::BuiltinError {
                    message: "Path needs to be a string".to_string(),
                    info,
                });
            }
        }
    }

    [Pop]
    fn pop(mut (arr)) {

        let typ = globals.get_type_str(arguments[0]);

        match &mut arr {
            Value::Array(arr) => match arr.pop() {
                Some(val) => globals.stored_values[val].clone(),
                None => Value::Null,
            },
            Value::Str(s) => match s.pop() {
                Some(val) => Value::Str(val.to_string()),
                None => Value::Null,
            },
            _ => {
                return Err(RuntimeError::BuiltinError {
                    message: format!("Expected array or string, found @{}", typ),
                    info,
                })
            }
        }
    }

    [Substr]
    fn substr((val): Str, (start_index): Number, (end_index): Number) {
        let start_index = start_index as usize;
        let end_index = end_index as usize;
        if start_index >= end_index {
            return Err(RuntimeError::BuiltinError {
                message: "Start index is larger than end index".to_string(),
                info,
            });
        }
        if end_index > val.len() {
            return Err(RuntimeError::BuiltinError {
                message: "End index is larger than string".to_string(),
                info,
            });
        }
        Value::Str(val.as_str()[start_index..end_index].to_string())
    }

    [RemoveIndex]
    fn remove_index(mut (arr), (index): Number) {

        let typ = globals.get_type_str(arguments[0]);

        match &mut arr {
            Value::Array(arr) => {
                let out = (arr).remove(index as usize);
                globals.stored_values[out].clone()
            }

            Value::Str(s) => Value::Str(s.remove(index as usize).to_string()),
            _ => {
                return Err(RuntimeError::BuiltinError {
                    message: format!("Expected array or string, found @{}", typ),
                    info,
                })
            }
        }
    }

    [Regex] fn regex((regex): Str, (s): Str, (mode): Str, (replace)) {
        use regex::Regex;


            if let Ok(r) = Regex::new(&regex) {
                match &*mode {
                    "match" => Value::Bool(r.is_match(&s)),
                    "replace" => {
                        match &globals.stored_values[arguments[3]] {
                            Value::Str(replacer) => {
                                Value::Str(r.replace_all(&s, replacer).to_string())
                            }
                            _ => {
                                return Err(
                                    RuntimeError::BuiltinError {
                                        message: format!("Invalid or missing replacer. Expected @string, found @{}", &globals.get_type_str(arguments[3])),
                                        info
                                    }
                                )
                            }
                        }
                    }
                    _ => {
                        return Err(RuntimeError::BuiltinError {
                            message: format!(
                                "Invalid regex mode \"{}\" in regex {}. Expected \"match\" or \"replace\"",
                                mode, r
                            ),
                            info,
                        })
                    }
                }
            } else {
                return Err(RuntimeError::BuiltinError {
                    message: "Failed to build regex (invalid syntax)".to_string(),
                    info,
                });
            }

    }



    [RangeOp]
    fn _range_((val_a), (b): Number) {
        let end = convert_to_int(b, &info)?;
        match val_a {
            Value::Number(start) => {
                Value::Range(convert_to_int(start, &info)?, end, 1)
            }
            Value::Range(start, step, old_step) => {
                if old_step != 1 {

                    return Err(RuntimeError::CustomError(create_error(
                        info,
                        "Range operator cannot be used on a range that already has a non-default stepsize",
                        &[],
                        None,
                    )));


                }
                Value::Range(
                    start,
                    end,
                    if step <= 0 {

                        return Err(RuntimeError::CustomError(create_error(
                            info,
                            "range cannot have a stepsize less than or 0",
                            &[],
                            None,
                        )));
                    } else {
                        step as usize
                    },
                )
            }
            _ => {
                return Err(RuntimeError::TypeError {
                    expected: "number".to_string(),
                    found: globals.get_type_str(arguments[0]),
                    val_def: globals.get_area(arguments[0]),
                    info,
                });

            }
        }
    }
    // unary operators
    [IncrOp]            fn _increment_(mut (a): Number)                 { a += 1.0; Value::Number(a - 1.0)}
    [DecrOp]            fn _decrement_(mut (a): Number)                 { a -= 1.0; Value::Number(a + 1.0)}

    [PreIncrOp]         fn _pre_increment_(mut (a): Number)             { a += 1.0; Value::Number(a)}
    [PreDecrOp]         fn _pre_decrement_(mut (a): Number)             { a -= 1.0; Value::Number(a)}

    [NegOp]             fn _negate_((a): Number)                        { Value::Number(-a)}
    [NotOp]             fn _not_((a): Bool)                             { Value::Bool(!a)}
    [UnaryRangeOp]      fn _unary_range_((a): Number)                   { Value::Range(0, convert_to_int(a, &info)?, 1)}

    // operators
    [OrOp]              fn _or_((a): Bool, (b): Bool)                   { Value::Bool(a || b) }
    [AndOp]             fn _and_((a): Bool, (b): Bool)                  { Value::Bool(a && b) }

    [MoreThanOp]        fn _more_than_((a): Number, (b): Number)        { Value::Bool(a > b) }
    [LessThanOp]        fn _less_than_((a): Number, (b): Number)        { Value::Bool(a < b) }

    [MoreOrEqOp]        fn _more_or_equal_((a): Number, (b): Number)    { Value::Bool(a >= b) }
    [LessOrEqOp]        fn _less_or_equal_((a): Number, (b): Number)    { Value::Bool(a <= b) }

    [EqOp]              fn _equal_((a), (b))                            { Value::Bool(value_equality(arguments[0], arguments[1], globals)) }
    [NotEqOp]           fn _not_equal_((a), (b))                        { Value::Bool(!value_equality(arguments[0], arguments[1], globals)) }

    [DividedByOp]       fn _divided_by_((a): Number, (b): Number)       { Value::Number(a / b) }
    [IntdividedByOp]    fn _intdivided_by_((a): Number, (b): Number)    { Value::Number((a / b).floor()) }
<<<<<<< HEAD
=======
    [TimesOp]
    fn _times_((a), (b): Number) {
        match a {
            Value::Number(a) => Value::Number(a * b),
            Value::Str(a) => Value::Str(a.repeat(convert_to_int(b, &info)? as usize)),
            _ => {
                return Err(RuntimeError::CustomError(create_error(
                    info.clone(),
                    "Type mismatch",
                    &[
                        (globals.get_area(arguments[0]), &format!("Value defined as {} here", globals.get_type_str(arguments[0]))),
                        (globals.get_area(arguments[1]), &format!("Value defined as {} here", globals.get_type_str(arguments[1]))),
                        (
                            info.position,
                            &format!("Expected @number and @number or @string and @number, found @{} and @{}", globals.get_type_str(arguments[0]), globals.get_type_str(arguments[1])),
                        ),
                    ],
                    None,
                )))

            }
        }
    }
>>>>>>> 2dee26db
    [ModOp]             fn _mod_((a): Number, (b): Number)              { Value::Number(a % b) }
    [PowOp]             fn _pow_((a): Number, (b): Number)              { Value::Number(a.powf(b)) }
    [PlusOp] fn _plus_((a), (b)) {
        match (a, b) {
            (Value::Number(a), Value::Number(b)) => Value::Number(a + b),
            (Value::Str(a), Value::Str(b)) => Value::Str(a + &b),
            (Value::Array(a), Value::Array(b)) => Value::Array({
                let mut new_arr = Vec::new();
                for el in a.iter().chain(b.iter()) {
                    new_arr.push(clone_value(*el, 1, globals, context.start_group, !globals.is_mutable(*el), info.position));
                }
                new_arr

            }),
            _ => {



                return Err(RuntimeError::CustomError(create_error(
                    info.clone(),
                    "Type mismatch",
                    &[
                        (globals.get_area(arguments[0]), &format!("Value defined as {} here", globals.get_type_str(arguments[0]))),
                        (globals.get_area(arguments[1]), &format!("Value defined as {} here", globals.get_type_str(arguments[1]))),
                        (
                            info.position,
                            &format!("Expected @number and @number, @string and @string or @array and @array, found @{} and @{}", globals.get_type_str(arguments[0]), globals.get_type_str(arguments[1])),
                        ),
                    ],
                    None,
                )));
            }
        }
    }
    [MinusOp]           fn _minus_((a): Number, (b): Number)            { Value::Number(a - b) }
    [TimesOp]           fn _times_((a), (b)) {
        match (a, b) {
            (Value::Number(a), Value::Number(b)) => {
                Value::Number(a + b)
            }

            (Value::Str(a), Value::Number(b)) => {
                if b.fract() == 0.0 && b > 0.0 {
                    Value::Str(a.repeat(b as usize))
                } else {
                    return Err(RuntimeError::TypeError {
                        expected: "number and number, or string and number. Strings can only be multiplied by whole numbers".to_string(),
                        found: format!("{} and {}",
                            globals.get_type_str(arguments[0]),
                            globals.get_type_str(arguments[1])
                        ),
                        val_def: globals.get_area(arguments[1]),
                        info,
                    })
                }
            }

            _ => {
                return Err(RuntimeError::TypeError {
                    expected: "number and number, or string and number".to_string(),
                    found: globals.get_type_str(arguments[0]),
                    val_def: globals.get_area(arguments[1]),
                    info,
                })
            }
        }
    }
    [AssignOp]           fn _assign_(mut (a), (b))                      {
        a = b;
        (*globals.stored_values.map.get_mut(&arguments[0]).unwrap()).def_area = info.position;
        Value::Null
    }
    [SwapOp]           fn _swap_(mut (a), mut (b))                      {

        std::mem::swap(&mut a, &mut b);
        (*globals.stored_values.map.get_mut(&arguments[0]).unwrap()).def_area = info.position;
        (*globals.stored_values.map.get_mut(&arguments[1]).unwrap()).def_area = info.position;
        Value::Null
    }

    [HasOp]
    fn _has_((a), (b)) {
        match (a, b) {
            (Value::Array(ar), _) => {
                let mut out = false;
                for v in ar.clone() {
                    if value_equality(v, arguments[1], globals) {
                        out = true;
                        break;
                    }
                }
                Value::Bool(out)
            }

            (Value::Dict(d), Value::Str(b)) => {
                let mut out = false;
                for k in d.keys() {
                    if k == &b {
                        out = true;
                        break;
                    }
                }
                Value::Bool(out)
            }

            (Value::Str(s), Value::Str(s2)) => Value::Bool(s.contains(&*s2)),

            (Value::Obj(o, _m), Value::Number(n)) => {
                let obj_has: bool = o.iter().any(|k| k.0 == n as u16);
                Value::Bool(obj_has)
            }

            (Value::Obj(o, _m), Value::Dict(d)) => {
                let gotten_type = d.get(TYPE_MEMBER_NAME);

                if gotten_type == None
                    || globals.stored_values[*gotten_type.unwrap()]
                        != Value::TypeIndicator(19)
                {
                    // 19 = object_key??
                    return Err(RuntimeError::TypeError {
                        expected: "either @number or @object_key".to_string(),
                        found: globals.get_type_str(arguments[1]),
                        val_def: globals.get_area(arguments[1]),
                        info,
                    });
                }

                let id = d.get("id");
                if id == None {
                    return Err(RuntimeError::BuiltinError {
                        // object_key has an ID member for the key basically
                        message: "object key has no 'id' member".to_string(),
                        info,
                    });
                }
                let ob_key = match &globals.stored_values[*id.unwrap()] {
                    // check if the ID is actually an int. it should be
                    Value::Number(n) => *n as u16,
                    _ => {
                        return Err(RuntimeError::TypeError {
                            expected: "number".to_string(),
                            val_def: globals.get_area(*id.unwrap()),
                            found: globals.get_type_str(*id.unwrap()),
                            info,
                        })
                    }
                };
                let obj_has: bool = o.iter().any(|k| k.0 == ob_key);
                Value::Bool(obj_has)
            }

            (Value::Obj(_, _), _) => {
                return Err(RuntimeError::TypeError {
                    expected: "@number or @object_key".to_string(),
                    found: globals.get_type_str(arguments[1]),
                    val_def: globals.get_area(arguments[1]),
                    info,
                })
            }

            (Value::Str(_), _) => {
                return Err(RuntimeError::TypeError {
                    expected: "string to compare".to_string(),
                    found: globals.get_type_str(arguments[1]),
                    val_def: globals.get_area(arguments[1]),
                    info,
                })
            }

            (Value::Dict(_), _) => {
                return Err(RuntimeError::TypeError {
                    expected: "string as key".to_string(),
                    found: globals.get_type_str(arguments[1]),
                    val_def: globals.get_area(arguments[1]),
                    info,
                })
            }

            _ => {
                return Err(RuntimeError::TypeError {
                    expected: "array, dictionary, object, or string".to_string(),
                    found: globals.get_type_str(arguments[0]),
                    val_def: globals.get_area(arguments[1]),
                    info,
                })
            }
        }
    }

    [AsOp]              fn _as_((a), (t): TypeIndicator)                    { convert_type(&a,t,&info,globals,context)? }

    [SubtractOp]        fn _subtract_(mut (a): Number, (b): Number)         { a -= b; Value::Null }
    [AddOp]
    fn _add_(mut (a), (b)) {
        match (&mut a, b) {
            (Value::Number(a), Value::Number(b)) => *a += b,
            (Value::Str(a), Value::Str(b)) => *a += &b,
            (Value::Array(a), Value::Array(b)) => {
                for el in b.iter() {
                    a.push(clone_value(*el, globals.get_lifetime(arguments[0]), globals, context.start_group, !globals.is_mutable(*el), info.position));
                }
            },
            _ => return Err(RuntimeError::CustomError(create_error(
                info.clone(),
                "Type mismatch",
                &[
                    (globals.get_area(arguments[0]), &format!("Value defined as {} here", globals.get_type_str(arguments[0]))),
                    (globals.get_area(arguments[1]), &format!("Value defined as {} here", globals.get_type_str(arguments[1]))),
                    (
                        info.position,
                        &format!("Expected @number and @number, @string and @string or @array and @array, found @{} and @{}", globals.get_type_str(arguments[0]), globals.get_type_str(arguments[1])),
                    ),
                ],
                None,
            )))
        }
        Value::Null
    }
    [MultiplyOp]        fn _multiply_(mut (a), (b): Number)         {
        match &mut a {
            Value::Number(a) => *a *= b,
            Value::Str(a) => *a = a.repeat(convert_to_int(b, &info)? as usize),
            _ => {
                return Err(RuntimeError::CustomError(create_error(
                    info.clone(),
                    "Type mismatch",
                    &[
                        (globals.get_area(arguments[0]), &format!("Value defined as {} here", globals.get_type_str(arguments[0]))),
                        (globals.get_area(arguments[1]), &format!("Value defined as {} here", globals.get_type_str(arguments[1]))),
                        (
                            info.position,
                            &format!("Expected @number and @number or @string and @number, found @{} and @{}", globals.get_type_str(arguments[0]), globals.get_type_str(arguments[1])),
                        ),
                    ],
                    None,
                )))

            }
        };
        Value::Null
    }
    [DivideOp]          fn _divide_(mut (a): Number, (b): Number)           { a /= b; Value::Null }
    [IntdivideOp]       fn _intdivide_(mut (a): Number, (b): Number)        { a /= b; a = a.floor(); Value::Null }
    [ExponateOp]        fn _exponate_(mut (a): Number, (b): Number)         { a = a.powf(b); Value::Null }
    [ModulateOp]        fn _modulate_(mut (a): Number, (b): Number)         { a %= b; Value::Null }

    [EitherOp]
    fn _either_((a), (b)) {
        Value::Pattern(Pattern::Either(
            if let Value::Pattern(p) = convert_type(&a, 18, &info, globals, context)? {
                Box::new(p)
            } else {
                unreachable!()
            },
            if let Value::Pattern(p) = convert_type(&b, 18, &info, globals, context)? {
                Box::new(p)
            } else {
                unreachable!()
            },
        ))
    }

}<|MERGE_RESOLUTION|>--- conflicted
+++ resolved
@@ -1154,32 +1154,6 @@
 
     [DividedByOp]       fn _divided_by_((a): Number, (b): Number)       { Value::Number(a / b) }
     [IntdividedByOp]    fn _intdivided_by_((a): Number, (b): Number)    { Value::Number((a / b).floor()) }
-<<<<<<< HEAD
-=======
-    [TimesOp]
-    fn _times_((a), (b): Number) {
-        match a {
-            Value::Number(a) => Value::Number(a * b),
-            Value::Str(a) => Value::Str(a.repeat(convert_to_int(b, &info)? as usize)),
-            _ => {
-                return Err(RuntimeError::CustomError(create_error(
-                    info.clone(),
-                    "Type mismatch",
-                    &[
-                        (globals.get_area(arguments[0]), &format!("Value defined as {} here", globals.get_type_str(arguments[0]))),
-                        (globals.get_area(arguments[1]), &format!("Value defined as {} here", globals.get_type_str(arguments[1]))),
-                        (
-                            info.position,
-                            &format!("Expected @number and @number or @string and @number, found @{} and @{}", globals.get_type_str(arguments[0]), globals.get_type_str(arguments[1])),
-                        ),
-                    ],
-                    None,
-                )))
-
-            }
-        }
-    }
->>>>>>> 2dee26db
     [ModOp]             fn _mod_((a): Number, (b): Number)              { Value::Number(a % b) }
     [PowOp]             fn _pow_((a): Number, (b): Number)              { Value::Number(a.powf(b)) }
     [PlusOp] fn _plus_((a), (b)) {
